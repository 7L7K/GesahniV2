--- conflicted
+++ resolved
@@ -6,10 +6,10 @@
 type Closeable = { close: () => void } | null;
 
 class WsHub {
-<<<<<<< HEAD
   private sockets: Record<WSName, WebSocket | null> = { music: null, care: null };
   private timers: Record<WSName, ReturnType<typeof setTimeout> | null> = { music: null, care: null };
   private queues: Record<WSName, string[]> = { music: [], care: [] };
+  private lastPong: Record<WSName, number> = { music: 0, care: 0 };
 
   start() {
     this.connect("music", "/v1/ws/music", this.onMusicOpen, this.onMusicMessage);
@@ -60,17 +60,6 @@
       }
     } catch {
       // Network flake — ignore and let reconnect logic handle it
-=======
-    private music: WebSocket | null = null;
-    private care: WebSocket | null = null;
-    private timers: { music?: any; care?: any } = {};
-    private lastPong: { music?: number; care?: number } = {};
-    private queues: { music: any[]; care: any[] } = { music: [], care: [] };
-
-    start() {
-        this.connectMusic();
-        this.connectCare();
->>>>>>> f3ffadde
     }
   }
 
@@ -91,12 +80,19 @@
 
       ws.onopen = () => {
         retry = 0; // reset backoff
+        this.lastPong[name] = Date.now();
         try { onOpenExtra.call(this, ws); } catch { /* noop */ }
         this.flushQueue(name);
       };
 
       ws.onmessage = (e) => {
-        try { onMessage.call(this, e); } catch { /* swallow to keep socket alive */ }
+        try {
+          onMessage.call(this, e);
+          // Handle pong responses
+          if (String(e.data || "") === 'pong') {
+            this.lastPong[name] = Date.now();
+          }
+        } catch { /* swallow to keep socket alive */ }
       };
 
       ws.onclose = () => {
@@ -119,7 +115,8 @@
   // ---------------- message handlers ----------------
 
   private onMusicOpen(ws: WebSocket) {
-    // nothing special beyond queue flush for now
+    // Send initial ping
+    try { ws.send('ping'); } catch { /* noop */ }
   }
 
   private onMusicMessage(e: MessageEvent) {
@@ -133,6 +130,8 @@
   private onCareOpen(ws: WebSocket) {
     try {
       ws.send(JSON.stringify({ action: "subscribe", topic: "resident:me" }));
+      // Send initial ping
+      ws.send(JSON.stringify({ action: 'ping' }));
     } catch { /* noop */ }
   }
 
@@ -156,7 +155,6 @@
     }
   }
 
-<<<<<<< HEAD
   // ---------------- public send APIs ----------------
 
   sendCare(data: unknown) {
@@ -166,41 +164,9 @@
       try { ws.send(payload); } catch { this.queues.care.push(payload); }
     } else {
       this.queues.care.push(payload);
-=======
-    private connectMusic(retry = 0) {
-        this.safeClose(this.music);
-        try {
-            const ws = new WebSocket(wsUrl("/v1/ws/music"));
-            this.music = ws;
-            ws.onopen = () => {
-                retry = 0;
-                this.flushQueue('music');
-                this.lastPong.music = Date.now();
-                try { ws.send('ping'); } catch {}
-            };
-            ws.onmessage = (e) => {
-                try {
-                    const msg = JSON.parse(String(e.data || ""));
-                    if (msg && msg.topic === "music.state") {
-                        (window as any).__musicState = msg.data || {};
-                        window.dispatchEvent(new CustomEvent("music.state"));
-                    }
-                } catch { }
-                if (String(e.data || "") === 'pong') this.lastPong.music = Date.now();
-            };
-            ws.onclose = () => {
-                const delay = this.jitteredDelayFor(retry++);
-                this.timers.music = setTimeout(() => this.connectMusic(retry), delay);
-            };
-        } catch {
-            const delay = this.jitteredDelayFor(retry++);
-            this.timers.music = setTimeout(() => this.connectMusic(retry), delay);
-        }
->>>>>>> f3ffadde
     }
   }
 
-<<<<<<< HEAD
   sendMusic(data: unknown) {
     const payload = typeof data === "string" ? data : JSON.stringify(data ?? {});
     const ws = this.sockets.music;
@@ -208,48 +174,6 @@
       try { ws.send(payload); } catch { this.queues.music.push(payload); }
     } else {
       this.queues.music.push(payload);
-=======
-    private connectCare(retry = 0) {
-        this.safeClose(this.care);
-        try {
-            const ws = new WebSocket(wsUrl("/v1/ws/care"));
-            this.care = ws;
-            ws.onopen = () => {
-                retry = 0;
-                try { ws.send(JSON.stringify({ action: "subscribe", topic: "resident:me" })); } catch { }
-                this.flushQueue('care');
-                this.lastPong.care = Date.now();
-                try { ws.send(JSON.stringify({ action: 'ping' })); } catch {}
-            };
-            ws.onmessage = (e) => {
-                try {
-                    const msg = JSON.parse(String(e.data || ""));
-                    const data = msg?.data || {};
-                    const event = String(data.event || "");
-                    if (event.startsWith("alert.")) {
-                        window.dispatchEvent(new CustomEvent("alert:incoming", { detail: data } as any));
-                    }
-                    if (event === "device.heartbeat") {
-                        (window as any).__deviceHeartbeatAt = Date.now();
-                        window.dispatchEvent(new CustomEvent("device.heartbeat"));
-                    }
-                    if (event === "tv.config.updated") {
-                        // Broadcast a UI event so components can react and hot-apply config
-                        (window as any).__tvConfigLastUpdatedAt = Date.now();
-                        window.dispatchEvent(new CustomEvent("tv.config.updated", { detail: data } as any));
-                    }
-                } catch { }
-                if (String(e.data || "") === 'pong') this.lastPong.care = Date.now();
-            };
-            ws.onclose = () => {
-                const delay = this.jitteredDelayFor(retry++);
-                this.timers.care = setTimeout(() => this.connectCare(retry), delay);
-            };
-        } catch {
-            const delay = this.jitteredDelayFor(retry++);
-            this.timers.care = setTimeout(() => this.connectCare(retry), delay);
-        }
->>>>>>> f3ffadde
     }
   }
 }
