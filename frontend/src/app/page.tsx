--- conflicted
+++ resolved
@@ -18,11 +18,14 @@
     role: 'assistant',
     content: "Hey King, what’s good?",
   });
+
   const [messages, setMessages] = useState<ChatMessage[]>([
     createInitialMessage(),
   ]);
   const [loading, setLoading] = useState(false);
-  const [model, setModel] = useState('llama3');
+  const [model, setModel] = useState(() =>
+    localStorage.getItem('selected-model') || 'llama3'
+  );
   const bottomRef = useRef<HTMLDivElement>(null);
 
   // Hydrate from localStorage on mount
@@ -49,10 +52,13 @@
     bottomRef.current?.scrollIntoView({ behavior: 'smooth' });
   }, [messages]);
 
+  // Persist model selection
+  useEffect(() => {
+    localStorage.setItem('selected-model', model);
+  }, [model]);
+
   const handleSend = async (text: string) => {
-    console.log('handleSend invoked');
     if (!text.trim()) return;
-    console.log('Outgoing prompt:', text);
 
     // Optimistically render the user message
     setMessages(prev => [
@@ -62,17 +68,16 @@
     setLoading(true);
 
     try {
-      // 🔗 Use the shared helper so we always hit NEXT_PUBLIC_API_URL
       const replyText = await sendPrompt(text, model);
-<<<<<<< HEAD
       console.log('Response received:', replyText);
-      setMessages(prev => [...prev, { role: 'assistant', content: replyText }]);
-=======
       setMessages(prev => [
         ...prev,
-        { id: crypto.randomUUID(), role: 'assistant', content: replyText },
+        {
+          id: crypto.randomUUID(),
+          role: 'assistant',
+          content: replyText,
+        },
       ]);
->>>>>>> 70bfd142
     } catch (err) {
       const message = err instanceof Error ? err.message : String(err);
       setMessages(prev => [
