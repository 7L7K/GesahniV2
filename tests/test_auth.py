import os
import sys
import tempfile
from importlib import import_module

from fastapi import FastAPI, Request
from fastapi.testclient import TestClient
from jose import jwt

from app.deps.user import get_current_user_id


def _client(monkeypatch):
    db_fd, db_path = tempfile.mkstemp()
    os.close(db_fd)
    monkeypatch.setenv("USERS_DB", db_path)
    monkeypatch.setenv("USER_DB", db_path)
    monkeypatch.setenv("JWT_SECRET", "testsecret")
    monkeypatch.setenv("JWT_EXPIRE_MINUTES", "5")
    sys.modules.pop("app.auth", None)
    auth = import_module("app.auth")
    app = FastAPI()
    app.include_router(auth.router)
    client = TestClient(app)
    client.post("/register", json={"username": "alice", "password": "wonderland"})
    return client


def test_login_success(monkeypatch):
    client = _client(monkeypatch)

    def fake_user_id(request: Request) -> str:
        request.state.user_id = "abc"
        return "abc"

    client.app.dependency_overrides[get_current_user_id] = fake_user_id

    resp = client.post("/login", json={"username": "alice", "password": "wonderland"})
    assert resp.status_code == 200
    data = resp.json()
<<<<<<< HEAD
    token = data["access_token"]
    refresh = data["refresh_token"]
    payload = jwt.decode(token, "testsecret", algorithms=["HS256"])
    assert payload["sub"] == "alice"
    assert payload["type"] == "access"
    payload_r = jwt.decode(refresh, "testsecret", algorithms=["HS256"])
    assert payload_r["type"] == "refresh"
=======
    token = data["token"]
    payload = jwt.decode(token, "testsecret", algorithms=["HS256"])
    assert payload["sub"] == "alice"
    assert payload["user_id"] == "abc"
    assert "exp" in payload
    assert data["stats"]["login_count"] == 1
>>>>>>> 2624e3fe


def test_login_bad_credentials(monkeypatch):
    client = _client(monkeypatch)
    resp = client.post("/login", json={"username": "alice", "password": "wrong"})
    assert resp.status_code == 401


def test_login_sets_user_id(monkeypatch):
    client = _client(monkeypatch)

    captured: dict[str, str] = {}

    def fake_user_id(request: Request) -> str:
        request.state.user_id = "abc"
        captured["user_id"] = request.state.user_id
        return "abc"

    client.app.dependency_overrides[get_current_user_id] = fake_user_id

    resp = client.post("/login", json={"username": "alice", "password": "wonderland"})
    assert resp.status_code == 200
    assert captured["user_id"] == "abc"


def test_refresh_and_logout(monkeypatch):
    client = _client(monkeypatch)
    resp = client.post("/login", json={"username": "alice", "password": "wonderland"})
    tokens = resp.json()
    refresh = tokens["refresh_token"]

    # Refresh should succeed once
    r2 = client.post("/refresh", json={"refresh_token": refresh})
    assert r2.status_code == 200
    new_tokens = r2.json()
    assert "access_token" in new_tokens
    assert "refresh_token" in new_tokens

    # Old refresh token is now invalid
    r3 = client.post("/refresh", json={"refresh_token": refresh})
    assert r3.status_code == 401

    # Logout with latest refresh token
    latest_refresh = new_tokens["refresh_token"]
    r4 = client.post("/logout", headers={"Authorization": f"Bearer {latest_refresh}"})
    assert r4.status_code == 200

    # Token cannot be used after logout
    r5 = client.post("/refresh", json={"refresh_token": latest_refresh})
    assert r5.status_code == 401<|MERGE_RESOLUTION|>--- conflicted
+++ resolved
@@ -14,7 +14,6 @@
     db_fd, db_path = tempfile.mkstemp()
     os.close(db_fd)
     monkeypatch.setenv("USERS_DB", db_path)
-    monkeypatch.setenv("USER_DB", db_path)
     monkeypatch.setenv("JWT_SECRET", "testsecret")
     monkeypatch.setenv("JWT_EXPIRE_MINUTES", "5")
     sys.modules.pop("app.auth", None)
@@ -38,22 +37,17 @@
     resp = client.post("/login", json={"username": "alice", "password": "wonderland"})
     assert resp.status_code == 200
     data = resp.json()
-<<<<<<< HEAD
+
+    # New shape: access_token + refresh_token
     token = data["access_token"]
     refresh = data["refresh_token"]
+
     payload = jwt.decode(token, "testsecret", algorithms=["HS256"])
     assert payload["sub"] == "alice"
     assert payload["type"] == "access"
+
     payload_r = jwt.decode(refresh, "testsecret", algorithms=["HS256"])
     assert payload_r["type"] == "refresh"
-=======
-    token = data["token"]
-    payload = jwt.decode(token, "testsecret", algorithms=["HS256"])
-    assert payload["sub"] == "alice"
-    assert payload["user_id"] == "abc"
-    assert "exp" in payload
-    assert data["stats"]["login_count"] == 1
->>>>>>> 2624e3fe
 
 
 def test_login_bad_credentials(monkeypatch):
