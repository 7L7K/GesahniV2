"""Built‑in skill registry for Gesahni."""

from .base import SKILLS

# core skills
from .clock_skill import ClockSkill
from .world_clock_skill import WorldClockSkill
from .weather_skill import WeatherSkill
from .forecast_skill import ForecastSkill
from .reminder_skill import ReminderSkill
from .lights_skill import LightsSkill
from .door_lock_skill import DoorLockSkill
from .music_skill import MusicSkill
from .roku_skill import RokuSkill
from .climate_skill import ClimateSkill
from .vacuum_skill import VacuumSkill
from .notes_skill import NotesSkill
from .status_skill import StatusSkill
from .timer_skill import TimerSkill
from .math_skill import MathSkill
from .unit_conversion_skill import UnitConversionSkill
from .currency_skill import CurrencySkill
from .calendar_skill import CalendarSkill
from .scene_skill import SceneSkill
from .script_skill import ScriptSkill
from .cover_skill import CoverSkill
from .fan_skill import FanSkill
from .notify_skill import NotifySkill
from .search_skill import SearchSkill
from .translate_skill import TranslateSkill
from .news_skill import NewsSkill
from .joke_skill import JokeSkill
from .dictionary_skill import DictionarySkill
from .recipe_skill import RecipeSkill

# NEW skills
from .teach_skill import TeachSkill          # “my bedroom is Hija room”
from .entities_skill import EntitiesSkill    # “list all lights”

# ───────────────────────────────────────────
# Instantiate in desired order
# ───────────────────────────────────────────
SKILLS.extend([
    ClockSkill(),
    WorldClockSkill(),
    WeatherSkill(),
    ForecastSkill(),
    ReminderSkill(),
    TimerSkill(),
    MathSkill(),
    UnitConversionSkill(),
    CurrencySkill(),
    CalendarSkill(),

    TeachSkill(),        # alias learning first for quick matches
    EntitiesSkill(),     # optional helper to dump HA entities

    SceneSkill(),
    ScriptSkill(),
    CoverSkill(),
    FanSkill(),
    NotifySkill(),
    SearchSkill(),
    TranslateSkill(),
    NewsSkill(),
    JokeSkill(),
    DictionarySkill(),
    RecipeSkill(),

    LightsSkill(),
    DoorLockSkill(),
    MusicSkill(),
    RokuSkill(),
    ClimateSkill(),
    VacuumSkill(),
    NotesSkill(),
    StatusSkill(),
])

# ───────────────────────────────────────────
# Public exports
# ───────────────────────────────────────────
__all__ = [
    "ClockSkill",
    "WorldClockSkill",
    "WeatherSkill",
    "ForecastSkill",
    "ReminderSkill",
    "TimerSkill",
    "MathSkill",
    "UnitConversionSkill",
    "CurrencySkill",
    "CalendarSkill",
    "TeachSkill",
    "EntitiesSkill",
    "SceneSkill",
    "ScriptSkill",
    "CoverSkill",
    "FanSkill",
    "NotifySkill",
    "SearchSkill",
    "TranslateSkill",
<<<<<<< HEAD
    "NewsSkill",
    "JokeSkill",
    "DictionarySkill",
    "RecipeSkill",
=======
    "LightsSkill",
    "DoorLockSkill",
    "MusicSkill",
    "RokuSkill",
    "ClimateSkill",
    "VacuumSkill",
>>>>>>> 39b3b5e0
    "NotesSkill",
    "StatusSkill",
    "SKILLS",
]<|MERGE_RESOLUTION|>--- conflicted
+++ resolved
@@ -100,19 +100,16 @@
     "NotifySkill",
     "SearchSkill",
     "TranslateSkill",
-<<<<<<< HEAD
     "NewsSkill",
     "JokeSkill",
     "DictionarySkill",
     "RecipeSkill",
-=======
     "LightsSkill",
     "DoorLockSkill",
     "MusicSkill",
     "RokuSkill",
     "ClimateSkill",
     "VacuumSkill",
->>>>>>> 39b3b5e0
     "NotesSkill",
     "StatusSkill",
     "SKILLS",
