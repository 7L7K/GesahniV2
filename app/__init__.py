<<<<<<< HEAD
# GesahniV2 application package
# app/__init__.py
import importlib, sys
sys.modules[__name__ + ".skills"] = importlib.import_module(".skills", __name__)
=======
"""GesahniV2 application package."""

# Access to ``app.skills`` pulls in a large collection of modules, some of which
# depend on optional third‑party packages.  Importing it unconditionally makes
# simple operations like ``import app`` fragile.  Instead we expose ``skills``
# lazily via ``__getattr__`` so that it is only imported when explicitly
# requested (e.g. ``from app import skills``).

import importlib
from types import ModuleType
from typing import Any

__all__ = ["skills"]


def __getattr__(name: str) -> Any:  # pragma: no cover - trivial
    if name == "skills":
        module: ModuleType = importlib.import_module(".skills", __name__)
        globals()[name] = module
        return module
    raise AttributeError(name)

>>>>>>> 1d612ff2
<|MERGE_RESOLUTION|>--- conflicted
+++ resolved
@@ -1,9 +1,3 @@
-<<<<<<< HEAD
-# GesahniV2 application package
-# app/__init__.py
-import importlib, sys
-sys.modules[__name__ + ".skills"] = importlib.import_module(".skills", __name__)
-=======
 """GesahniV2 application package."""
 
 # Access to ``app.skills`` pulls in a large collection of modules, some of which
@@ -26,4 +20,3 @@
         return module
     raise AttributeError(name)
 
->>>>>>> 1d612ff2
