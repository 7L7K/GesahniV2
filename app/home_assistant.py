import os
import logging
import re
import time
import json as json_module
from dataclasses import dataclass
from typing import Any, List, Optional

from .http_utils import json_request, log_exceptions

from .telemetry import log_record_var

# ---------------------------------------------------------------------------
# Environment & Defaults
# ---------------------------------------------------------------------------
# Use localhost by default so the module can import even if the env var is
# missing. 8123 is the standard HA port.
HOME_ASSISTANT_URL = os.getenv("HOME_ASSISTANT_URL", "http://localhost:8123")
HOME_ASSISTANT_TOKEN = os.getenv("HOME_ASSISTANT_TOKEN")

logger = logging.getLogger(__name__)

# ---------------------------------------------------------------------------
# HTTP helpers
# ---------------------------------------------------------------------------


def _headers() -> dict[str, str]:
    """Build request headers using the current token."""
    headers: dict[str, str] = {"Content-Type": "application/json"}
    if HOME_ASSISTANT_TOKEN:
        headers["Authorization"] = f"Bearer {HOME_ASSISTANT_TOKEN}"
    return headers


# Room‑name synonyms so users can say “lounge” and we map → living room
ROOM_SYNONYMS = {
    "living room": ["lounge", "den"],
    "kitchen": ["cook room"],
}
_SYN_TO_ROOM = {syn: room for room, syns in ROOM_SYNONYMS.items() for syn in syns}

# Cache for /states results so resolve_entity doesn't spam the API.
_STATES_CACHE: list[dict] | None = None
_STATES_CACHE_EXP: float = 0.0
_STATES_TTL = 1.0  # seconds


@dataclass(slots=True)
class CommandResult:
    success: bool
    message: str
    data: dict | None = None


class HomeAssistantAPIError(Exception):
    """Raised when a Home Assistant API call fails."""


def _redact(obj: Any) -> Any:
    """Recursively replace any access_token values with [redacted]."""
    if isinstance(obj, dict):
        return {
            k: ("[redacted]" if k == "access_token" else _redact(v))
            for k, v in obj.items()
        }
    if isinstance(obj, list):
        return [_redact(v) for v in obj]
    return obj


@log_exceptions("home_assistant")
async def _request(
    method: str, path: str, json: dict | None = None, timeout: float = 10.0
) -> Any:
    """Low‑level Home Assistant request helper with rich logging."""
    url = f"{HOME_ASSISTANT_URL.rstrip('/')}/api{path}"
    logger.info(
        "ha_request", extra={"meta": {"method": method, "path": path, "json": json}}
    )
    data, error = await json_request(
        method,
        url,
        headers=_headers(),
        json=json,
        timeout=timeout,
    )

    body = json_module.dumps(_redact(data)) if not error else error
    if len(body) > 2048:
        body = body[:2048] + "..."
    logger.info(
        "ha_response",
        extra={"meta": {"status": 200 if not error else "err", "body": body}},
    )

    if error:
        raise RuntimeError(error)
    return data


# ---------------------------------------------------------------------------
# Public API helpers
# ---------------------------------------------------------------------------
async def get_states() -> list[dict]:
<<<<<<< HEAD
    """Return all HA entity states or raise ``HomeAssistantAPIError``."""
    try:
        data = await _request("GET", "/states")
    except Exception as e:  # pragma: no cover - network layer
        logger.warning("Failed to fetch states: %s", e)
        raise HomeAssistantAPIError(str(e)) from e

    if not isinstance(data, list):
        raise HomeAssistantAPIError("invalid_response")
    return data
=======
    """Return all HA entity states with a short lived cache."""
    global _STATES_CACHE, _STATES_CACHE_EXP
    now = time.monotonic()
    if _STATES_CACHE is not None and now < _STATES_CACHE_EXP:
        return _STATES_CACHE
    try:
        data = await _request("GET", "/states")
        _STATES_CACHE = data if isinstance(data, list) else []
        _STATES_CACHE_EXP = now + _STATES_TTL
    except Exception as e:
        logger.warning("Failed to fetch states: %s", e)
        _STATES_CACHE = []
        _STATES_CACHE_EXP = 0.0
    return _STATES_CACHE


def invalidate_states_cache() -> None:
    """Clear cached HA states."""
    global _STATES_CACHE, _STATES_CACHE_EXP
    _STATES_CACHE = None
    _STATES_CACHE_EXP = 0.0
>>>>>>> 538477f8


async def call_service(domain: str, service: str, data: dict) -> Any:
    """Call an HA service and pipe basic telemetry into the log record var."""
    rec = log_record_var.get()
    if rec is not None:
        rec.ha_service_called = f"{domain}.{service}"
        ids = data.get("entity_id")
        if ids is not None:
            rec.entity_ids = [ids] if isinstance(ids, str) else list(ids)
    result = await _request("POST", f"/services/{domain}/{service}", json=data)
    invalidate_states_cache()
    return result


async def turn_on(entity_id: str) -> Any:
    domain = entity_id.split(".")[0]
    return await call_service(domain, "turn_on", {"entity_id": entity_id})


async def turn_off(entity_id: str) -> Any:
    domain = entity_id.split(".")[0]
    return await call_service(domain, "turn_off", {"entity_id": entity_id})


# ---------------------------------------------------------------------------
# Startup & Health Check
# ---------------------------------------------------------------------------
async def startup_check() -> None:
    """Verify HA connectivity, but never crash the whole app."""
    if not HOME_ASSISTANT_TOKEN:
        logger.warning("HA startup skipped – missing HOME_ASSISTANT_TOKEN env var")
        return

    try:
        await _request("GET", "/states")
        logger.info("Connected to Home Assistant successfully")
    except Exception as e:
        logger.warning("Home Assistant unreachable: %s", e)


# ---------------------------------------------------------------------------
# Prompt‑style command parser (very lightweight)
# ---------------------------------------------------------------------------
async def resolve_entity(name: str) -> List[str]:
    """Return entity IDs that match the given name or its synonyms."""
    try:
        states = await get_states()
    except HomeAssistantAPIError as e:
        logger.warning("resolve_entity failed: %s", e)
        return []
    target = _SYN_TO_ROOM.get(name.lower(), name.lower())

    # exact match first
    for st in states:
        eid = st.get("entity_id", "")
        friendly = st.get("attributes", {}).get("friendly_name", "")
        if target == eid.lower() or target == friendly.lower():
            return [eid]

    # substring fallback
    matches: List[str] = []
    for st in states:
        eid = st.get("entity_id", "")
        friendly = st.get("attributes", {}).get("friendly_name", "")
        if target in eid.lower() or target in friendly.lower():
            matches.append(eid)
    return matches


async def handle_command(prompt: str) -> Optional[CommandResult]:
    """Parse simple "ha: turn on X" commands and execute them."""
    m = re.match(
        r"^(?:ha[:]?)?\s*(?:turn|switch)\s+(on|off)\s+(.+)$", prompt.strip(), re.I
    )
    if not m:
        return None

    action, name = m.group(1).lower(), m.group(2).strip()
    entities = await resolve_entity(name)
    if not entities:
        return CommandResult(False, "entity_not_found", {"name": name})
    if len(entities) > 1:
        return CommandResult(False, "confirm_required", {"entities": entities})

    entity_id = entities[0]
    try:
        if action == "on":
            await turn_on(entity_id)
            return CommandResult(True, f"Turned on {entity_id}")
        await turn_off(entity_id)
        return CommandResult(True, f"Turned off {entity_id}")
    except Exception as e:
        logger.exception("Failed to control %s: %s", entity_id, e)
        return CommandResult(False, "command_failed")<|MERGE_RESOLUTION|>--- conflicted
+++ resolved
@@ -103,18 +103,6 @@
 # Public API helpers
 # ---------------------------------------------------------------------------
 async def get_states() -> list[dict]:
-<<<<<<< HEAD
-    """Return all HA entity states or raise ``HomeAssistantAPIError``."""
-    try:
-        data = await _request("GET", "/states")
-    except Exception as e:  # pragma: no cover - network layer
-        logger.warning("Failed to fetch states: %s", e)
-        raise HomeAssistantAPIError(str(e)) from e
-
-    if not isinstance(data, list):
-        raise HomeAssistantAPIError("invalid_response")
-    return data
-=======
     """Return all HA entity states with a short lived cache."""
     global _STATES_CACHE, _STATES_CACHE_EXP
     now = time.monotonic()
@@ -125,7 +113,7 @@
         _STATES_CACHE = data if isinstance(data, list) else []
         _STATES_CACHE_EXP = now + _STATES_TTL
     except Exception as e:
-        logger.warning("Failed to fetch states: %s", e)
+        logger.warning("Failed to fetch states: %s (last cache exp: %.2f, now: %.2f)", e, _STATES_CACHE_EXP, now)
         _STATES_CACHE = []
         _STATES_CACHE_EXP = 0.0
     return _STATES_CACHE
@@ -136,7 +124,6 @@
     global _STATES_CACHE, _STATES_CACHE_EXP
     _STATES_CACHE = None
     _STATES_CACHE_EXP = 0.0
->>>>>>> 538477f8
 
 
 async def call_service(domain: str, service: str, data: dict) -> Any:
