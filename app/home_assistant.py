import os
import logging
import httpx
import re
import json
from typing import Any, List, Optional

from .telemetry import log_record_var

HOME_ASSISTANT_URL = os.getenv("HOME_ASSISTANT_URL")
HOME_ASSISTANT_TOKEN = os.getenv("HOME_ASSISTANT_TOKEN")

logger = logging.getLogger(__name__)

HEADERS = {"Content-Type": "application/json"}
if HOME_ASSISTANT_TOKEN:
    HEADERS["Authorization"] = f"Bearer {HOME_ASSISTANT_TOKEN}"

ROOM_SYNONYMS = {
    "living room": ["lounge", "den"],
    "kitchen": ["cook room"],
}

_SYN_TO_ROOM = {syn: room for room, syns in ROOM_SYNONYMS.items() for syn in syns}


def _redact(obj: Any) -> Any:
    if isinstance(obj, dict):
        return {k: ("[redacted]" if k == "access_token" else _redact(v)) for k, v in obj.items()}
    if isinstance(obj, list):
        return [_redact(v) for v in obj]
    return obj


async def _request(method: str, path: str, json: dict | None = None, timeout: float = 10.0) -> Any:
    """Internal helper to talk to the Home Assistant API."""
    url = f"{HOME_ASSISTANT_URL.rstrip('/')}/api{path}"
    logger.info("ha_request", extra={"meta": {"method": method, "path": path, "json": json}})
    async with httpx.AsyncClient(timeout=timeout) as client:
        resp = await client.request(method, url, headers=HEADERS, json=json)
    data = resp.json() if resp.content else None
    body: str
    if data is None:
        body = re.sub(r'("access_token"\s*:\s*")[^"]+"', r'\1[redacted]"', resp.text)
    else:
        body = json.dumps(_redact(data))
    if len(body) > 2048:
        body = body[:2048] + "..."  # truncated
    logger.info("ha_response", extra={"meta": {"status": resp.status_code, "body": body}})
    resp.raise_for_status()
    return data


async def get_states() -> list[dict]:
    """Return all entity states."""
    data = await _request("GET", "/states")
    return data if isinstance(data, list) else []


async def call_service(domain: str, service: str, data: dict) -> Any:
    """Call a Home Assistant service and record telemetry."""
    rec = log_record_var.get()
    if rec is not None:
        rec.ha_service_called = f"{domain}.{service}"
        ids = data.get("entity_id")
        if ids is not None:
            rec.entity_ids = [ids] if isinstance(ids, str) else list(ids)
    return await _request("POST", f"/services/{domain}/{service}", json=data)


async def turn_on(entity_id: str) -> Any:
    domain = entity_id.split(".")[0]
    return await call_service(domain, "turn_on", {"entity_id": entity_id})


async def turn_off(entity_id: str) -> Any:
    domain = entity_id.split(".")[0]
    return await call_service(domain, "turn_off", {"entity_id": entity_id})


async def startup_check() -> None:
<<<<<<< HEAD
    missing = [
        name
        for name, val in {
            "HOME_ASSISTANT_URL": HOME_ASSISTANT_URL,
            "HOME_ASSISTANT_TOKEN": HOME_ASSISTANT_TOKEN,
        }.items()
        if not val
    ]
    if missing:
        logger.error("Missing env vars: %s", ", ".join(missing))
        raise RuntimeError(f"Missing env vars: {', '.join(missing)}")
=======
    if not HOME_ASSISTANT_URL or not HOME_ASSISTANT_TOKEN:
        raise RuntimeError("Missing Home Assistant credentials")
>>>>>>> b1c7d15a
    await _request("GET", "/states")


# ---------------------------------------------------------------------------
# Dynamic entity resolution (line 78)
# ---------------------------------------------------------------------------
async def resolve_entity(name: str) -> List[str]:
    """Return matching entity IDs for the given name, considering synonyms."""
    states = await get_states()
    target = _SYN_TO_ROOM.get(name.lower(), name.lower())
    matches: List[str] = []
    for st in states:
        eid = st.get("entity_id", "")
        friendly = st.get("attributes", {}).get("friendly_name", "")
        if target == eid.lower() or target == friendly.lower():
            return [eid]
        if target in eid.lower() or target in friendly.lower():
            matches.append(eid)
    return matches


async def handle_command(prompt: str) -> Optional[Any]:
    """Parse simple HA commands and execute them."""
    m = re.match(
        r"^(?:ha[:]?)?\s*(?:turn|switch)\s+(on|off)\s+(.+)$", prompt.strip(), re.I
    )
    if not m:
        return None
    action, name = m.group(1).lower(), m.group(2).strip()
    entities = await resolve_entity(name)
    if not entities:
        return {"error": "entity_not_found", "name": name}
    if len(entities) > 1:
        return {"confirm_required": True, "entities": entities}
    entity_id = entities[0]
    try:
        if action == "on":
            await turn_on(entity_id)
            return f"Turned on {entity_id}"
        await turn_off(entity_id)
        return f"Turned off {entity_id}"
    except Exception as e:
        logger.exception("Failed to control %s: %s", entity_id, e)
        return "Failed to execute command"<|MERGE_RESOLUTION|>--- conflicted
+++ resolved
@@ -7,15 +7,18 @@
 
 from .telemetry import log_record_var
 
+# Environment variables are loaded but not validated until startup
 HOME_ASSISTANT_URL = os.getenv("HOME_ASSISTANT_URL")
 HOME_ASSISTANT_TOKEN = os.getenv("HOME_ASSISTANT_TOKEN")
 
 logger = logging.getLogger(__name__)
 
+# Default headers; Authorization added if token is present
 HEADERS = {"Content-Type": "application/json"}
 if HOME_ASSISTANT_TOKEN:
     HEADERS["Authorization"] = f"Bearer {HOME_ASSISTANT_TOKEN}"
 
+# Synonyms for room names
 ROOM_SYNONYMS = {
     "living room": ["lounge", "den"],
     "kitchen": ["cook room"],
@@ -38,14 +41,15 @@
     logger.info("ha_request", extra={"meta": {"method": method, "path": path, "json": json}})
     async with httpx.AsyncClient(timeout=timeout) as client:
         resp = await client.request(method, url, headers=HEADERS, json=json)
+
     data = resp.json() if resp.content else None
-    body: str
+    # Redact tokens if present
     if data is None:
         body = re.sub(r'("access_token"\s*:\s*")[^"]+"', r'\1[redacted]"', resp.text)
     else:
         body = json.dumps(_redact(data))
     if len(body) > 2048:
-        body = body[:2048] + "..."  # truncated
+        body = body[:2048] + "..."
     logger.info("ha_response", extra={"meta": {"status": resp.status_code, "body": body}})
     resp.raise_for_status()
     return data
@@ -79,28 +83,19 @@
 
 
 async def startup_check() -> None:
-<<<<<<< HEAD
-    missing = [
-        name
-        for name, val in {
-            "HOME_ASSISTANT_URL": HOME_ASSISTANT_URL,
-            "HOME_ASSISTANT_TOKEN": HOME_ASSISTANT_TOKEN,
-        }.items()
-        if not val
-    ]
+    """Ensure necessary environment vars are set and Home Assistant is reachable."""
+    missing: List[str] = []
+    if not HOME_ASSISTANT_URL:
+        missing.append("HOME_ASSISTANT_URL")
+    if not HOME_ASSISTANT_TOKEN:
+        missing.append("HOME_ASSISTANT_TOKEN")
     if missing:
         logger.error("Missing env vars: %s", ", ".join(missing))
         raise RuntimeError(f"Missing env vars: {', '.join(missing)}")
-=======
-    if not HOME_ASSISTANT_URL or not HOME_ASSISTANT_TOKEN:
-        raise RuntimeError("Missing Home Assistant credentials")
->>>>>>> b1c7d15a
+    # Verify connectivity by fetching states
     await _request("GET", "/states")
 
 
-# ---------------------------------------------------------------------------
-# Dynamic entity resolution (line 78)
-# ---------------------------------------------------------------------------
 async def resolve_entity(name: str) -> List[str]:
     """Return matching entity IDs for the given name, considering synonyms."""
     states = await get_states()
