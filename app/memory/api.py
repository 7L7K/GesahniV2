--- conflicted
+++ resolved
@@ -13,15 +13,24 @@
 from .env_utils import _get_mem_top_k, _normalized_hash
 from .memory_store import MemoryVectorStore, VectorStore
 
-
 logger = logging.getLogger(__name__)
 
 
+# ---------------------------------------------------------------------------
+# Backend selection helpers
+# ---------------------------------------------------------------------------
+
 def _get_store() -> VectorStore:
-    """Return the configured vector store backend."""
+    """Return the configured vector store backend.
+
+    * ``VECTOR_STORE`` env-var controls the preferred backend.
+    * Falls back to an in-memory store automatically when running under pytest
+      or whenever the disk-backed Chroma store cannot be initialised.
+    """
 
     kind = os.getenv("VECTOR_STORE", "").lower()
     chroma_path = os.getenv("CHROMA_PATH", ".chroma_data")
+
     if (
         kind in ("memory", "inmemory")
         or "PYTEST_CURRENT_TEST" in os.environ
@@ -37,6 +46,8 @@
             store = ChromaVectorStore()
         except Exception as exc:
             if os.getenv("ENV", "").lower() == "production":
+                # In production we bail hard so that mis-configured persistence
+                # layers don't silently fall back to in-memory.
                 logger.error("FATAL: ChromaVectorStore failed in production: %s", exc)
                 raise
             logger.warning(
@@ -45,49 +56,51 @@
                 exc,
             )
             store = MemoryVectorStore()
+
     logger.debug("Vector store backend selected: %s", type(store).__name__)
     return store
 
 
+# The singleton store instance used by every helper below.
 _store: VectorStore = _get_store()
 
 
+# ---------------------------------------------------------------------------
+# Public helpers
+# ---------------------------------------------------------------------------
+
 def add_user_memory(user_id: str, memory: str) -> str:
+    """Persist a single memory string for *user_id*."""
     return _store.add_user_memory(user_id, memory)
 
 
 def _coerce_k(k: int | str | None) -> int:
-    """Return a positive integer ``k`` with a sensible default."""
+    """Return a positive integer ``k`` with sane fall-backs.
+
+    Any falsy or invalid value is replaced by the project-wide default from
+    :func:`env_utils._get_mem_top_k`.
+    """
 
     raw = k
     if k is None:
-<<<<<<< HEAD
-        coerced = _get_mem_top_k()
-=======
         result = _get_mem_top_k()
->>>>>>> 47915aeb
     else:
         try:
             value = int(k)
         except (TypeError, ValueError):
-<<<<<<< HEAD
-            coerced = _get_mem_top_k()
-        else:
-            coerced = value if value > 0 else _get_mem_top_k()
-    logger.debug("_coerce_k: raw=%r coerced=%d", raw, coerced)
-    return coerced
-=======
             result = _get_mem_top_k()
         else:
             result = value if value > 0 else _get_mem_top_k()
-    logger.debug("Coerced k=%r -> %d", k, result)
+
+    logger.debug("_coerce_k: raw=%r resolved=%d", raw, result)
     return result
->>>>>>> 47915aeb
 
 
 def query_user_memories(
     user_id: str, prompt: str, k: int | str | None = None
 ) -> List[str]:
+    """Retrieve up to *k* memories relevant to *prompt* for the given user."""
+
     k_int = _coerce_k(k)
     logger.debug(
         "query_user_memories args: user=%s prompt=%r k=%d",
@@ -101,30 +114,14 @@
 
 
 def cache_answer(prompt: str, answer: str, cache_id: str | None = None) -> None:
-    """Cache an answer for the given prompt.
-
-    Parameters
-    ----------
-    prompt:
-        Normalized prompt text.
-    answer:
-        Response text to cache.
-    cache_id:
-        Optional explicit cache identifier. If omitted the identifier is
-        generated from a normalized hash of the prompt.
-    """
+    """Cache *answer* keyed by *prompt* (or explicit *cache_id*)."""
 
     cid = cache_id or _normalized_hash(prompt)
     _store.cache_answer(cid, prompt, answer)
 
 
 def cache_answer_legacy(*args) -> None:  # pragma: no cover - shim for callers
-    """Backward compatible wrapper for positional cache_answer usage.
-
-    This helper emits a ``DeprecationWarning`` and forwards to
-    :func:`cache_answer` using the new explicit signature. It will be removed
-    once all callers are migrated.
-    """
+    """Backward-compatibility wrapper for the old positional signature."""
 
     import warnings
 
@@ -144,15 +141,21 @@
 
 
 def lookup_cached_answer(prompt: str, ttl_seconds: int = 86400) -> Optional[str]:
+    """Return a cached answer **if** it is younger than *ttl_seconds*."""
+
     return _store.lookup_cached_answer(prompt, ttl_seconds)
 
 
 def record_feedback(prompt: str, feedback: str) -> None:
+    """Record human feedback for *prompt*."""
+
     return _store.record_feedback(prompt, feedback)
 
 
 class _QACacheProxy:
-    def __call__(self):
+    """Thin proxy so callers can treat ``qa_cache`` like a module-level var."""
+
+    def __call__(self):  # noqa: D401
         return _store.qa_cache
 
     def __getattr__(self, name):  # pragma: no cover - simple delegation
@@ -160,16 +163,20 @@
 
 
 qa_cache = _QACacheProxy()
-_qa_cache = qa_cache
+_qa_cache = qa_cache  # legacy alias
 
 
 def invalidate_cache(prompt: str) -> None:
+    """Invalidate any cached answer that exactly matches *prompt*."""
+
     cid = _normalized_hash(prompt)
     logger.debug("Invalidating cache for %s", cid)
     _store.qa_cache.delete(ids=[cid])
 
 
 def close_store() -> None:
+    """Close and re-initialise the underlying store (used in tests)."""
+
     global _store
     if _store is not None:
         try:
