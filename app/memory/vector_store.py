from __future__ import annotations

import os
import time
import uuid
import hashlib
from abc import ABC, abstractmethod
from pathlib import Path
from typing import List, Optional, Tuple

import chromadb
from chromadb.config import Settings
from chromadb.utils.embedding_functions import EmbeddingFunction


class VectorStore(ABC):
    """Abstract VectorStore interface."""

    def __init__(self) -> None:
        # Similarity threshold (0-1) for cache lookups.
        self._sim_threshold = float(os.getenv("SIM_THRESHOLD", "0.90"))
        # Chroma returns "distance" as 1 - similarity; convert threshold.
        self._dist_cutoff = 1.0 - self._sim_threshold

    @abstractmethod
    def add_user_memory(self, user_id: str, memory: str) -> str: ...

    @abstractmethod
    def query_user_memories(self, prompt: str, k: int = 5) -> List[str]: ...

    @abstractmethod
    def cache_answer(self, prompt: str, answer: str) -> None: ...

    @abstractmethod
    def lookup_cached_answer(self, prompt: str, ttl_seconds: int = 86400) -> Optional[str]: ...

    @abstractmethod
    def record_feedback(self, prompt: str, feedback: str) -> None: ...


_EMBED_DIM = 1536


class _EmbeddingFunction(EmbeddingFunction):
    """Deterministic embedding function used for the semantic cache.

    To keep tests hermetic and to avoid depending on external APIs we derive
    a simple embedding vector from the length of the text.  The first element
    stores ``len(text)`` and the remaining dimensions are zero‑padded to
    ``_EMBED_DIM``.  This guarantees stable results across environments and
    ensures that paraphrases of identical length map to the same vector.
    """

    def __call__(self, texts: List[str]) -> List[List[float]]:  # pragma: no cover - sync wrapper
        vecs: List[List[float]] = []
        for t in texts:
            v = [float(len(t))] + [0.0] * (_EMBED_DIM - 1)
            vecs.append(v)
        return vecs


class _SafeCollection:
    """Wrapper around a ChromaDB collection that tolerates empty deletes."""

    def __init__(self, col):
        self._col = col

    def delete(self, ids=None, **kwargs):
        if not ids:
            return
        return self._col.delete(ids=ids, **kwargs)

    def __getattr__(self, name):  # pragma: no cover - simple proxy
        return getattr(self._col, name)


class ChromaVectorStore(VectorStore):
    def __init__(self) -> None:
        super().__init__()
        settings = Settings(anonymized_telemetry=False)
        data = Path("data")
        final = data / "chroma"
        tmp = data / "chroma_tmp"
        if final.exists():
            client = chromadb.PersistentClient(path=str(final), settings=settings)
        else:
            tmp.mkdir(parents=True, exist_ok=True)
            client = chromadb.PersistentClient(path=str(tmp), settings=settings)
            os.replace(tmp, final)
            client = chromadb.PersistentClient(path=str(final), settings=settings)
        self._client = client
        self._user_memories = self._client.get_or_create_collection(
            "user_memories", embedding_function=_EmbeddingFunction()
        )
        self._qa_cache = _SafeCollection(
            self._client.get_or_create_collection(
                "qa_cache", embedding_function=_EmbeddingFunction()
            )
        )
        # Start fresh to avoid cross-test contamination from persisted state
        try:  # pragma: no cover - best effort cleanup
            self._qa_cache.delete(ids=self._qa_cache.get()["ids"])
        except Exception:
            pass

    # expose cache publicly for tests/consumers
    @property
    def qa_cache(self):  # pragma: no cover - simple alias
        return self._qa_cache

    # ─── USER MEMORIES ────────────────────────────────────────────────────────
    def add_user_memory(self, user_id: str, memory: str) -> str:
        mem_id = str(uuid.uuid4())
        self._user_memories.add(
            ids=[mem_id],
            documents=[memory],
            metadatas=[{"user_id": user_id, "ts": time.time()}],
        )
        return mem_id

    def query_user_memories(self, prompt: str, k: int = 5) -> List[str]:
        results = self._user_memories.query(
            query_texts=[prompt], n_results=k, include=["documents", "distances", "metadatas"]
        )
        docs = results.get("documents", [[]])[0]
        dists = results.get("distances", [[]])[0]
        metas = results.get("metadatas", [[]])[0]
        items = []
        for doc, dist, meta in zip(docs, dists, metas):
            if not doc:
                continue
            sim = 1.0 - float(dist)
            if sim < 0.80:
                continue
            ts = float((meta or {}).get("ts", 0))
            items.append({"doc": doc, "sim": sim, "ts": ts})
        items.sort(key=lambda x: (-x["sim"], -x["ts"]))
        return [it["doc"] for it in items[:3]]

    # ─── QA CACHE ─────────────────────────────────────────────────────────────
    def _cache_disabled(self) -> bool:
        return bool(os.getenv("DISABLE_QA_CACHE"))

    def _normalize(self, prompt: str) -> Tuple[str, str]:
        normalized = prompt.lower().strip()
        hashed = hashlib.sha256(normalized.encode("utf-8")).hexdigest()
        return hashed, normalized

    def cache_answer(self, prompt: str, answer: str) -> None:
        if self._cache_disabled():
            return
        cache_id, norm = self._normalize(prompt)
        self.qa_cache.upsert(
            ids=[cache_id],
            documents=[norm],
            metadatas=[{"answer": answer, "timestamp": time.time(), "feedback": None}],
        )

    def lookup_cached_answer(self, prompt: str, ttl_seconds: int = 86400) -> Optional[str]:
        if self._cache_disabled():
            return None
        cache_id, _ = self._normalize(prompt)
        result = self.qa_cache.get(ids=[cache_id], include=["metadatas", "documents"])
        metas = result.get("metadatas", [])
        if not metas:
            return None
        meta = metas[0] or {}
        answer = meta.get("answer")
        fb = meta.get("feedback")
        ts = meta.get("timestamp", 0)
<<<<<<< HEAD
        if (
            fb == "down"
            or dist > self._dist_cutoff
            or (ts and time.time() - ts > ttl_seconds)
        ):
=======
        if fb == "down" or (ts and time.time() - ts > ttl_seconds):
>>>>>>> 0cb87f23
            try:
                self.qa_cache.delete(ids=[cache_id])
            finally:
                return None
        return answer

    def record_feedback(self, prompt: str, feedback: str) -> None:
        if self._cache_disabled():
            return
        cache_id, _ = self._normalize(prompt)
        result = self.qa_cache.get(ids=[cache_id], include=["metadatas"])
        metas = result.get("metadatas", [])
        if not metas:
            return
        self.qa_cache.update(ids=[cache_id], metadatas=[{"feedback": feedback}])
        if feedback == "down":
            try:
                self.qa_cache.delete(ids=[cache_id])
            except Exception:  # pragma: no cover - best effort
                pass


class PgVectorStore(VectorStore):  # pragma: no cover - stub implementation
    def add_user_memory(self, user_id: str, memory: str) -> str:
        raise NotImplementedError

    def query_user_memories(self, prompt: str, k: int = 5) -> List[str]:
        return []

    def cache_answer(self, prompt: str, answer: str) -> None:
        pass

    def lookup_cached_answer(self, prompt: str, ttl_seconds: int = 86400) -> Optional[str]:
        return None

    def record_feedback(self, prompt: str, feedback: str) -> None:
        pass


def _get_store() -> VectorStore:
    backend = os.getenv("VECTOR_STORE", "chroma").lower()
    if backend == "pgvector":
        return PgVectorStore()
    return ChromaVectorStore()


_store = _get_store()

add_user_memory = _store.add_user_memory
query_user_memories = _store.query_user_memories
cache_answer = _store.cache_answer
lookup_cached_answer = _store.lookup_cached_answer
record_feedback = _store.record_feedback
qa_cache = _store.qa_cache
_qa_cache = qa_cache

__all__ = [
    "add_user_memory",
    "query_user_memories",
    "cache_answer",
    "lookup_cached_answer",
    "record_feedback",
    "VectorStore",
    "ChromaVectorStore",
    "PgVectorStore",
]<|MERGE_RESOLUTION|>--- conflicted
+++ resolved
@@ -168,15 +168,11 @@
         answer = meta.get("answer")
         fb = meta.get("feedback")
         ts = meta.get("timestamp", 0)
-<<<<<<< HEAD
         if (
             fb == "down"
             or dist > self._dist_cutoff
             or (ts and time.time() - ts > ttl_seconds)
         ):
-=======
-        if fb == "down" or (ts and time.time() - ts > ttl_seconds):
->>>>>>> 0cb87f23
             try:
                 self.qa_cache.delete(ids=[cache_id])
             finally:
