--- conflicted
+++ resolved
@@ -188,30 +188,23 @@
     def record_feedback(self, prompt: str, feedback: str) -> None:
         if self._cache_disabled():
             return
-<<<<<<< HEAD
-        result = self.qa_cache.query(query_texts=[prompt], n_results=1)
-        ids = result.get("ids", [[]])[0]
-        metas = result.get("metadatas", [[]])[0]
-        if not ids or not metas:
-            return
-        cache_id = ids[0]
-        meta = metas[0] or {}
-        meta["feedback"] = feedback
-        self.qa_cache.update(ids=[cache_id], metadatas=[meta])
-=======
         cache_id, _ = self._normalize(prompt)
-        result = self.qa_cache.get(ids=[cache_id], include=["metadatas"])
+        # fetch existing metadata
+        result = self._qa_cache.get(ids=[cache_id], include=["metadatas"])
         metas = result.get("metadatas", [])
-        if not metas:
-            return
-        self.qa_cache.update(ids=[cache_id], metadatas=[{"feedback": feedback}])
->>>>>>> 5641e99d
+        if not metas or metas[0] is None:
+            return
+
+        # update only the feedback field
+        new_meta = metas[0]
+        new_meta["feedback"] = feedback
+        self._qa_cache.update(ids=[cache_id], metadatas=[new_meta])
+
         if feedback == "down":
             try:
-                self.qa_cache.delete(ids=[cache_id])
-            except Exception:  # pragma: no cover - best effort
+                self._qa_cache.delete(ids=[cache_id])
+            except Exception:
                 pass
-
 
 class PgVectorStore(VectorStore):  # pragma: no cover - stub implementation
     def add_user_memory(self, user_id: str, memory: str) -> str:
