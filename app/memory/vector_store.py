--- conflicted
+++ resolved
@@ -1,10 +1,10 @@
 """Chroma-backed vector store for user memories and QA caching.
 
 This module wraps a minimal subset of the original project's vector store
-interface.  It uses a :class:`chromadb.PersistentClient` with a very small
-embedding function that simply encodes the length of the normalised text.
-This keeps behaviour deterministic for tests while exercising the real
-Chroma collection APIs.
+interface. It uses a chromadb.PersistentClient with a very small embedding
+function that simply encodes the length of the normalized text. This keeps
+behavior deterministic for tests while exercising the real Chroma collection
+APIs.
 """
 
 from __future__ import annotations
@@ -18,15 +18,12 @@
 
 import chromadb
 
-
-# ---------------------------------------------------------------------------
-# Normalisation helpers
-# ---------------------------------------------------------------------------
-
+# ---------------------------------------------------------------------------
+# Normalization helpers
+# ---------------------------------------------------------------------------
 
 def _normalize(text: str) -> Tuple[str, str]:
-    """Return ``(hash, normalized_text)`` for ``text``."""
-
+    """Return (hash, normalized_text) for text."""
     norm = unicodedata.normalize("NFKD", text)
     replacements = {
         "’": "'",
@@ -44,66 +41,51 @@
 
 
 def _normalized_hash(prompt: str) -> str:
+    """Hash of normalized prompt."""
     return _normalize(prompt)[0]
 
-
 # ---------------------------------------------------------------------------
 # Embedding helper
 # ---------------------------------------------------------------------------
-
 
 class _LengthEmbedder:
     """Very small embedding function based on text length."""
 
     def __call__(self, texts: Sequence[str]) -> List[List[float]]:
-        out: List[List[float]] = []
-        for text in texts:
-            _, norm = _normalize(text)
-            out.append([float(len(norm))])
-        return out
-
-
-# ---------------------------------------------------------------------------
-# Vector store implementations
-# ---------------------------------------------------------------------------
-
+        return [[float(len(_normalize(text)[1]))] for text in texts]
+
+# ---------------------------------------------------------------------------
+# Vector store interface
+# ---------------------------------------------------------------------------
 
 class VectorStore:
-    """Abstract base class kept for compatibility."""
-
-    def add_user_memory(
-        self, user_id: str, memory: str
-    ) -> str:  # pragma: no cover - stub
-        raise NotImplementedError
-
-    def query_user_memories(
-        self, user_id: str, prompt: str, k: int = 5
-    ) -> List[str]:  # pragma: no cover - stub
-        raise NotImplementedError
-
-    def cache_answer(
-        self, cache_id: str, prompt: str, answer: str
-    ) -> None:  # pragma: no cover - stub
-        raise NotImplementedError
-
-    def lookup_cached_answer(
-        self, prompt: str, ttl_seconds: int = 86400
-    ) -> Optional[str]:  # pragma: no cover - stub
-        raise NotImplementedError
-
-    def record_feedback(
-        self, prompt: str, feedback: str
-    ) -> None:  # pragma: no cover - stub
-        raise NotImplementedError
-
+    """Abstract base class for vector stores."""
+
+    def add_user_memory(self, user_id: str, memory: str) -> str:
+        raise NotImplementedError
+
+    def query_user_memories(self, user_id: str, prompt: str, k: int = 5) -> List[str]:
+        raise NotImplementedError
+
+    def cache_answer(self, cache_id: str, prompt: str, answer: str) -> None:
+        raise NotImplementedError
+
+    def lookup_cached_answer(self, prompt: str, ttl_seconds: int = 86400) -> Optional[str]:
+        raise NotImplementedError
+
+    def record_feedback(self, prompt: str, feedback: str) -> None:
+        raise NotImplementedError
+
+# ---------------------------------------------------------------------------
+# Chroma-based implementation
+# ---------------------------------------------------------------------------
 
 class ChromaVectorStore(VectorStore):
-    """Chroma based implementation used by the application."""
+    """Chroma-based implementation for user memories and QA caching."""
 
     def __init__(self) -> None:
         self._sim_threshold = float(os.getenv("SIM_THRESHOLD", "0.90"))
         self._dist_cutoff = 1.0 - self._sim_threshold
-<<<<<<< HEAD
         path = os.getenv("CHROMA_PATH", ".chromadb")
         self._client = chromadb.PersistentClient(path=path)
         self._embedder = _LengthEmbedder()
@@ -113,20 +95,10 @@
         self._user_memories = self._client.get_or_create_collection(
             "user_memories", embedding_function=self._embedder
         )
-=======
-        self._cache = _Collection()
-        self._user_memories: Dict[str, List[Tuple[str, str, float]]] = {}
-        self._cache_max = int(os.getenv("QA_CACHE_MAX", "1024"))
-        self._cache_ttl = int(os.getenv("QA_CACHE_TTL", "86400"))
->>>>>>> d4bbaa44
-
-    # ------------------------------------------------------------------
-    # User memory operations
-    # ------------------------------------------------------------------
+
     def add_user_memory(self, user_id: str, memory: str) -> str:
         mem_id = str(uuid.uuid4())
         ts = time.time()
-        # Persist in Chroma collection
         self._user_memories.upsert(
             ids=[mem_id],
             documents=[memory],
@@ -134,73 +106,34 @@
         )
         return mem_id
 
-    def query_user_memories(
-        self, user_id: str, prompt: str, k: int | None = None
-    ) -> List[str]:
-        threshold = float(os.getenv("SIM_THRESHOLD", str(self._sim_threshold)))
-        cutoff = 1.0 - threshold
-<<<<<<< HEAD
-        if hasattr(self._user_memories, "query"):
-            top_k = k if k is not None else int(os.getenv("MEM_TOP_K", "5"))
-            results = self._user_memories.query(
-                query_texts=[prompt],
-                where={"user_id": user_id},
-                n_results=top_k,
-                include=["documents", "distances", "metadatas"],
-            )
-            docs = results.get("documents", [[]])[0]
-            dists = results.get("distances", [[]])[0]
-            metas = results.get("metadatas", [[]])[0]
-            items = []
-            for doc, dist, meta in zip(docs, dists, metas):
-                if not doc:
-                    continue
-                if float(dist) > cutoff:
-                    continue
-                ts = float((meta or {}).get("ts", 0))
-                items.append({"doc": doc, "dist": float(dist), "ts": ts})
-            items.sort(key=lambda x: (x["dist"], -x["ts"]))
-            return [it["doc"] for it in items[:top_k]]
-
-        return []
-
-    # ------------------------------------------------------------------
-    # QA cache operations
-    # ------------------------------------------------------------------
-=======
-        _, prompt_l = _normalize(prompt)
-        results: List[Tuple[float, float, str]] = []
-        for _, text, ts in self._user_memories.get(user_id, []):
-            _, norm_text = _normalize(text)
-            dist = abs(len(norm_text) - len(prompt_l))
-            if dist > cutoff:
+    def query_user_memories(self, user_id: str, prompt: str, k: int = 5) -> List[str]:
+        top_k = k
+        results = self._user_memories.query(
+            query_texts=[prompt],
+            where={"user_id": user_id},
+            n_results=top_k,
+            include=["documents", "distances", "metadatas"],
+        )
+        docs = results.get("documents", [[]])[0]
+        dists = results.get("distances", [[]])[0]
+        metas = results.get("metadatas", [[]])[0]
+        items: List[Tuple[float, float, str]] = []
+        for doc, dist, meta in zip(docs, dists, metas):
+            if not doc:
                 continue
-            results.append((dist, -ts, text))
-        results.sort()
-        top = k if k is not None else int(os.getenv("MEM_TOP_K", "5"))
-        return [text for _, _, text in results[:top]]
-
-    # QA cache -----------------------------------------------------------
->>>>>>> d4bbaa44
+            if float(dist) > self._dist_cutoff:
+                continue
+            ts = float(meta.get("ts", 0))
+            items.append((float(dist), -ts, doc))
+        items.sort()
+        return [doc for _, _, doc in items[:top_k]]
+
     @property
-    def qa_cache(self):  # pragma: no cover - simple proxy
+    def qa_cache(self):
         return self._cache
 
     def cache_answer(self, cache_id: str, prompt: str, answer: str) -> None:
-        if bool(os.getenv("DISABLE_QA_CACHE")):
-            return
         now = time.time()
-        # purge expired entries
-        if self._cache_ttl:
-            for cid, rec in list(self._cache._store.items()):
-                if now - rec.timestamp > self._cache_ttl:
-                    self._cache.delete(ids=[cid])
-        # enforce max size
-        if self._cache_max and len(self._cache._store) >= self._cache_max:
-            oldest_id = min(self._cache._store.items(), key=lambda kv: kv[1].timestamp)[
-                0
-            ]
-            self._cache.delete(ids=[oldest_id])
         _, norm = _normalize(prompt)
         self._cache.upsert(
             ids=[cache_id],
@@ -208,11 +141,7 @@
             metadatas=[{"answer": answer, "timestamp": now, "feedback": None}],
         )
 
-    def lookup_cached_answer(
-        self, prompt: str, ttl_seconds: int = 86400
-    ) -> Optional[str]:
-        if bool(os.getenv("DISABLE_QA_CACHE")):
-            return None
+    def lookup_cached_answer(self, prompt: str, ttl_seconds: int = 86400) -> Optional[str]:
         results = self._cache.query(
             query_texts=[prompt],
             n_results=1,
@@ -221,247 +150,30 @@
         ids = results.get("ids", [[]])[0]
         if not ids:
             return None
-        dists = results.get("distances", [[]])[0]
-        metas = results.get("metadatas", [[]])[0]
-        dist = float(dists[0]) if dists else None
-        meta = metas[0] if metas else {}
-        if dist is None or dist > self._dist_cutoff:
-            return None
-        answer = (meta or {}).get("answer")
-        ts = float((meta or {}).get("timestamp", 0))
-        feedback = (meta or {}).get("feedback")
-        cache_id = ids[0]
-        if feedback == "down" or (ttl_seconds and time.time() - ts > ttl_seconds):
-            self._cache.delete(ids=[cache_id])
-            return None
-        return answer
+        dist = float(results.get("distances", [[]])[0][0])
+        meta = (results.get("metadatas", [[]])[0][0] or {})
+        if dist > self._dist_cutoff:
+            return None
+        ts = float(meta.get("timestamp", 0))
+        if ttl_seconds and time.time() - ts > ttl_seconds:
+            self._cache.delete(ids=[ids[0]])
+            return None
+        if meta.get("feedback") == "down":
+            self._cache.delete(ids=[ids[0]])
+            return None
+        return meta.get("answer")
 
     def record_feedback(self, prompt: str, feedback: str) -> None:
-        if bool(os.getenv("DISABLE_QA_CACHE")):
-            return
         cache_id = _normalized_hash(prompt)
-        metas = self._cache.get(ids=[cache_id], include=["metadatas"]).get(
-            "metadatas", [None]
-        )
-        meta = metas[0]
-        if meta is None:
-            return
-        meta["feedback"] = feedback
+        self._cache.update(ids=[cache_id], metadatas=[{"feedback": feedback}])
         if feedback == "down":
             self._cache.delete(ids=[cache_id])
-<<<<<<< HEAD
-        else:
-            self._cache.update(ids=[cache_id], metadatas=[meta])
-=======
-
-
-# PgVectorStore ----------------------------------------------------------
-
-
-class _PGCache:
-    """Minimal wrapper around a PostgreSQL QA cache table."""
-
-    def __init__(self, conn):
-        self._conn = conn
-
-    def get(self, ids: List[str] | None = None, include: List[str] | None = None):
-        with self._conn.cursor() as cur:
-            if ids:
-                cur.execute(
-                    "SELECT id, doc, answer, ts, feedback FROM qa_cache WHERE id = ANY(%s)",
-                    (ids,),
-                )
-            else:
-                cur.execute("SELECT id, doc, answer, ts, feedback FROM qa_cache")
-            rows = cur.fetchall()
-        out: Dict[str, List] = {"ids": [r[0] for r in rows]}
-        if not include or "documents" in include:
-            out["documents"] = [r[1] for r in rows]
-        if not include or "metadatas" in include:
-            out["metadatas"] = [
-                {"answer": r[2], "timestamp": r[3], "feedback": r[4]} for r in rows
-            ]
-        return out
-
-    def delete(self, ids: List[str] | None = None):
-        if not ids:
-            return
-        with self._conn.cursor() as cur:
-            cur.execute("DELETE FROM qa_cache WHERE id = ANY(%s)", (ids,))
-            self._conn.commit()
-
->>>>>>> d4bbaa44
-
-class PgVectorStore(VectorStore):  # pragma: no cover - uses real database
-    """Vector store backed by PostgreSQL with the pgvector extension."""
-
-    def __init__(self) -> None:
-        import psycopg
-        from pgvector.psycopg import register_vector
-
-        dsn = (
-            os.getenv("PGVECTOR_URL")
-            or os.getenv("DATABASE_URL")
-            or "postgresql://localhost/postgres"
-        )
-        self._conn = psycopg.connect(dsn)
-        register_vector(self._conn)
-
-        self._sim_threshold = float(os.getenv("SIM_THRESHOLD", "0.90"))
-        self._dist_cutoff = 1.0 - self._sim_threshold
-
-        with self._conn.cursor() as cur:
-            cur.execute("CREATE EXTENSION IF NOT EXISTS vector")
-            cur.execute(
-                """
-                CREATE TABLE IF NOT EXISTS user_memories (
-                    id UUID PRIMARY KEY,
-                    user_id TEXT NOT NULL,
-                    memory TEXT NOT NULL,
-                    embedding vector(1) NOT NULL,
-                    ts DOUBLE PRECISION NOT NULL
-                )
-                """
-            )
-            cur.execute(
-                """
-                CREATE TABLE IF NOT EXISTS qa_cache (
-                    id TEXT PRIMARY KEY,
-                    doc TEXT NOT NULL,
-                    embedding vector(1) NOT NULL,
-                    answer TEXT NOT NULL,
-                    ts DOUBLE PRECISION NOT NULL,
-                    feedback TEXT
-                )
-                """
-            )
-            self._conn.commit()
-
-        self._cache = _PGCache(self._conn)
-
-    # User memory ----------------------------------------------------
-    def add_user_memory(self, user_id: str, memory: str) -> str:
-        mem_id = str(uuid.uuid4())
-        _, norm = _normalize(memory)
-        emb = [len(norm)]
-        with self._conn.cursor() as cur:
-            cur.execute(
-                "INSERT INTO user_memories (id, user_id, memory, embedding, ts) VALUES (%s, %s, %s, %s, %s)",
-                (mem_id, user_id, memory, emb, time.time()),
-            )
-            self._conn.commit()
-        return mem_id
-
-    def query_user_memories(
-        self, user_id: str, prompt: str, k: int | None = None
-    ) -> List[str]:
-        _, norm = _normalize(prompt)
-        emb = [len(norm)]
-        top_k = k if k is not None else int(os.getenv("MEM_TOP_K", "5"))
-        cutoff = 1.0 - float(os.getenv("SIM_THRESHOLD", str(self._sim_threshold)))
-        with self._conn.cursor() as cur:
-            cur.execute(
-                """
-                SELECT memory, embedding <-> %s AS dist, ts
-                FROM user_memories
-                WHERE user_id = %s
-                ORDER BY dist ASC, ts DESC
-                LIMIT %s
-                """,
-                (emb, user_id, top_k),
-            )
-            rows = cur.fetchall()
-        results: List[str] = []
-        for mem, dist, _ in rows:
-            if float(dist) <= cutoff:
-                results.append(mem)
-        return results
-
-    # QA cache -------------------------------------------------------
-    @property
-    def qa_cache(self) -> _PGCache:  # pragma: no cover - simple proxy
-        return self._cache
-
-    def cache_answer(self, cache_id: str, prompt: str, answer: str) -> None:
-        if bool(os.getenv("DISABLE_QA_CACHE")):
-            return
-        _, norm = _normalize(prompt)
-        emb = [len(norm)]
-        with self._conn.cursor() as cur:
-            cur.execute(
-                """
-                INSERT INTO qa_cache (id, doc, embedding, answer, ts, feedback)
-                VALUES (%s, %s, %s, %s, %s, %s)
-                ON CONFLICT (id) DO UPDATE
-                    SET doc = EXCLUDED.doc,
-                        embedding = EXCLUDED.embedding,
-                        answer = EXCLUDED.answer,
-                        ts = EXCLUDED.ts,
-                        feedback = NULL
-                """,
-                (cache_id, norm, emb, answer, time.time(), None),
-            )
-            self._conn.commit()
-
-    def lookup_cached_answer(
-        self, prompt: str, ttl_seconds: int = 86400
-    ) -> Optional[str]:
-        if bool(os.getenv("DISABLE_QA_CACHE")):
-            return None
-        _, norm = _normalize(prompt)
-        emb = [len(norm)]
-        with self._conn.cursor() as cur:
-            cur.execute(
-                """
-                SELECT id, answer, ts, feedback, embedding <-> %s AS dist
-                FROM qa_cache
-                ORDER BY dist ASC
-                LIMIT 1
-                """,
-                (emb,),
-            )
-            row = cur.fetchone()
-        if not row:
-            return None
-        cache_id, answer, ts, feedback, dist = row
-        if (
-            float(dist) > self._dist_cutoff
-            or feedback == "down"
-            or (ttl_seconds and time.time() - float(ts) > ttl_seconds)
-        ):
-            with self._conn.cursor() as cur:
-                cur.execute("DELETE FROM qa_cache WHERE id = %s", (cache_id,))
-                self._conn.commit()
-            return None
-        return answer
-
-    def record_feedback(self, prompt: str, feedback: str) -> None:
-        if bool(os.getenv("DISABLE_QA_CACHE")):
-            return
-        cache_id = _normalized_hash(prompt)
-        with self._conn.cursor() as cur:
-            cur.execute(
-                "UPDATE qa_cache SET feedback = %s WHERE id = %s",
-                (feedback, cache_id),
-            )
-            if feedback == "down":
-                cur.execute("DELETE FROM qa_cache WHERE id = %s", (cache_id,))
-            self._conn.commit()
-
-
-# ---------------------------------------------------------------------------
-# Module level convenience API
-# ---------------------------------------------------------------------------
-
-
-def _get_store() -> VectorStore:
-    backend = os.getenv("VECTOR_STORE", "chroma").lower()
-    if backend == "pgvector":
-        return PgVectorStore()
-    return ChromaVectorStore()
-
-
-_store = _get_store()
+
+# ---------------------------------------------------------------------------
+# Module-level API
+# ---------------------------------------------------------------------------
+
+_store = ChromaVectorStore()
 
 
 def add_user_memory(user_id: str, memory: str) -> str:
@@ -473,36 +185,19 @@
 
 
 def cache_answer(prompt: str, answer: str, cache_id: str | None = None) -> None:
-    """Cache an answer for a prompt.
-
-    The preferred usage specifies ``prompt`` and ``answer`` as named arguments
-    with an optional ``cache_id`` override. ``cache_id`` defaults to the
-    normalised hash of ``prompt``.
-    """
-
     if cache_id is None:
         cache_id = _normalized_hash(prompt)
     _store.cache_answer(cache_id, prompt, answer)
 
 
 def cache_answer_legacy(*args) -> None:
-    """Backward compatible wrapper for the previous positional API.
-
-    Supports the following call styles:
-
-    ``cache_answer_legacy(prompt, answer)`` – uses the normalised hash as the
-    cache key.
-    ``cache_answer_legacy(cache_id, prompt, answer)`` – explicitly specify the
-    key.
-    """
-
     if len(args) == 2:
         prompt, answer = args
         cache_answer(prompt=prompt, answer=answer)
     elif len(args) == 3:
         cache_id, prompt, answer = args
         cache_answer(prompt=prompt, answer=answer, cache_id=cache_id)
-    else:  # pragma: no cover - defensive
+    else:
         raise TypeError("cache_answer expects 2 or 3 arguments")
 
 
@@ -517,12 +212,6 @@
 def invalidate_cache(prompt: str) -> None:
     cache_id = _normalized_hash(prompt)
     _store.qa_cache.delete(ids=[cache_id])
-
-
-# Expose the underlying collection for tests
-qa_cache = _store.qa_cache
-_qa_cache = qa_cache
-
 
 __all__ = [
     "add_user_memory",
@@ -534,5 +223,4 @@
     "invalidate_cache",
     "VectorStore",
     "ChromaVectorStore",
-    "PgVectorStore",
 ]