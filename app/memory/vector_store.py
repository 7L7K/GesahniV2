--- conflicted
+++ resolved
@@ -368,22 +368,17 @@
 
 
 def _get_store() -> VectorStore:
-<<<<<<< HEAD
-    """Return the configured vector store.
-
-    ``ChromaVectorStore`` is the default backend.  If configuration or
-    initialization fails (for example, an invalid ``CHROMA_PATH``), the call
+    """
+    Return the configured vector store.
+
+    ChromaVectorStore is the default backend. If configuration or
+    initialization fails (for example, an invalid CHROMA_PATH), the call
     transparently falls back to the in-memory implementation so that imports do
     not raise during tests or misconfigured environments.
+
+    If running in test mode (pytest), or VECTOR_STORE is set to 'memory'/'inmemory',
+    always use MemoryVectorStore. In production, do NOT silently fall back.
     """
-
-    if os.getenv("VECTOR_STORE", "").lower() in ("memory", "inmemory"):
-        return MemoryVectorStore()
-    try:
-        return ChromaVectorStore()
-    except Exception:  # pragma: no cover - best effort fallback
-        return MemoryVectorStore()
-=======
     kind = os.getenv("VECTOR_STORE", "").lower()
     # Use MemoryVectorStore for test runs or explicit override
     if kind in ("memory", "inmemory") or \
@@ -401,10 +396,6 @@
         logger.warning("Falling back to MemoryVectorStore due to Chroma error: %s", exc)
         return MemoryVectorStore()
 
-
->>>>>>> 871f4b4b
-
-
 _store: VectorStore = _get_store()
 
 
