"""Unified vector store module.

Supports two back‑ends:
1. **MemoryVectorStore** – lightweight, dependency‑free store for unit tests that mimics the minimal ChromaDB surface.
2. **ChromaVectorStore** – production store backed by `chromadb.PersistentClient`.

Environment flags:
- `VECTOR_STORE`: `memory`/`inmemory` to force test store, else uses Chroma.
- `SIM_THRESHOLD`: cosine similarity threshold (default 0.90).
- `DISABLE_QA_CACHE`: truthy value disables all QA‑cache operations.
- `CHROMA_PATH`: filesystem path for Chroma DB (default `.chroma_data`).
"""

from __future__ import annotations

import hashlib
import logging
import os
import sys
import time
import unicodedata
import uuid
import logging
from dataclasses import dataclass
from typing import TYPE_CHECKING, Dict, List, Optional, Sequence, Tuple

import numpy as np
<<<<<<< HEAD
import chromadb
import logging
=======

try:  # pragma: no cover - optional dependency
    import chromadb
except ImportError:  # pragma: no cover - optional dependency
    chromadb = None
>>>>>>> e1f3568e
from app.embeddings import embed_sync
from app import metrics
from app.telemetry import hash_user_id

logger = logging.getLogger(__name__)

logger = logging.getLogger(__name__)

if TYPE_CHECKING:  # pragma: no cover - used only for type hints
    from chromadb.api.models.Collection import Collection as ChromaCollection

logger = logging.getLogger(__name__)

# ---------------------------------------------------------------------------
# Environment helpers
# ---------------------------------------------------------------------------


def _env_flag(name: str) -> bool:
    return os.getenv(name, "").strip().lower() in {"1", "true", "yes", "on"}


# ---------------------------------------------------------------------------
# Normalization & helpers
# ---------------------------------------------------------------------------


def _normalize(text: str) -> Tuple[str, str]:
    norm = unicodedata.normalize("NFKD", text)
    for bad, good in {
        "’": "'",
        "‘": "'",
        "“": '"',
        "”": '"',
        "—": "-",
        "–": "-",
    }.items():
        norm = norm.replace(bad, good)
    norm = " ".join(norm.split()).lower()
    h = hashlib.sha256(norm.encode()).hexdigest()
    return h, norm


def _normalized_hash(prompt: str) -> str:
    return _normalize(prompt)[0]


def _cosine_similarity(a: List[float], b: List[float]) -> float:
    a_arr, b_arr = np.array(a), np.array(b)
    denom = np.linalg.norm(a_arr) * np.linalg.norm(b_arr)
    return float(np.dot(a_arr, b_arr) / denom) if denom else 0.0


# ---------------------------------------------------------------------------
# Tiny length-based embedder for Chroma
# ---------------------------------------------------------------------------


class _LengthEmbedder:
    def __call__(self, input: Sequence[str]) -> List[List[float]]:
        return [[float(len(_normalize(t)[1]))] for t in input]

    def name(self) -> str:  # pragma: no cover - simple helper for Chroma
        """Return a stable name used by Chroma to identify the embedder."""
        return "length-embedder"


# ---------------------------------------------------------------------------
# Logger
# ---------------------------------------------------------------------------


logger = logging.getLogger(__name__)


# ---------------------------------------------------------------------------
# In-memory store (test back-end)
# ---------------------------------------------------------------------------


@dataclass
class _CacheRecord:
    embedding: List[float]
    doc: str
    answer: str
    timestamp: float
    feedback: Optional[str] = None


class _Collection:
    def __init__(self) -> None:
        self._store: Dict[str, _CacheRecord] = {}

    def upsert(
        self,
        *,
        ids: List[str],
        embeddings: List[List[float]],
        documents: List[str],
        metadatas: List[Dict],
    ) -> None:
        for i, emb, doc, meta in zip(ids, embeddings, documents, metadatas):
            self._store[i] = _CacheRecord(
                embedding=emb,
                doc=doc,
                answer=meta.get("answer", ""),
                timestamp=meta.get("timestamp", time.time()),
                feedback=meta.get("feedback"),
            )

    def get(
        self, *, ids: List[str] | None = None, include: List[str] | None = None
    ) -> Dict[str, List]:
        ids = ids or list(self._store)
        metas, docs = [], []
        for i in ids:
            rec = self._store.get(i)
            metas.append(
                {
                    "answer": rec.answer,
                    "timestamp": rec.timestamp,
                    "feedback": rec.feedback,
                }
                if rec and (include is None or "metadatas" in include)
                else None
            )
            docs.append(
                rec.doc if rec and (include is None or "documents" in include) else None
            )
        out = {"ids": ids}
        if include is None or "metadatas" in include:
            out["metadatas"] = metas
        if include is None or "documents" in include:
            out["documents"] = docs
        return out

    def delete(self, *, ids: List[str] | None = None) -> None:
        for i in ids or []:
            self._store.pop(i, None)

    def update(self, *, ids: List[str], metadatas: List[Dict]) -> None:
        for i, meta in zip(ids, metadatas):
            rec = self._store.get(i)
            if rec:
                for k, v in meta.items():
                    setattr(rec, k, v)


# ---------------------------------------------------------------------------
# Abstract interface
# ---------------------------------------------------------------------------


class VectorStore:
    def add_user_memory(self, user_id: str, memory: str) -> str: ...
    def query_user_memories(
        self, user_id: str, prompt: str, k: int = 5
    ) -> List[str]: ...
    def cache_answer(self, cache_id: str, prompt: str, answer: str) -> None: ...
    def lookup_cached_answer(
        self, prompt: str, ttl_seconds: int = 86400
    ) -> Optional[str]: ...
    def record_feedback(self, prompt: str, feedback: str) -> None: ...


# ---------------------------------------------------------------------------
# MemoryVectorStore
# ---------------------------------------------------------------------------


class MemoryVectorStore(VectorStore):
    def __init__(self) -> None:
        self._dist_cutoff = 1.0 - float(os.getenv("SIM_THRESHOLD", "0.90"))
        self._cache = _Collection()
        self._user_memories: Dict[str, List[Tuple[str, str, List[float], float]]] = {}

    def add_user_memory(self, user_id: str, memory: str) -> str:
        mem_id = str(uuid.uuid4())
        self._user_memories.setdefault(user_id, []).append(
            (mem_id, memory, embed_sync(memory), time.time())
        )
        hashed = hash_user_id(user_id)
        metrics.USER_MEMORY_ADDS.labels("memory", hashed).inc()
        logger.debug("Added user memory %s for %s", mem_id, hashed)
        return mem_id

    def query_user_memories(self, user_id: str, prompt: str, k: int = 5) -> List[str]:
        q_emb = embed_sync(prompt)
        res: List[Tuple[float, float, str]] = []
        for _mid, doc, emb, ts in self._user_memories.get(user_id, []):
            dist = 1.0 - _cosine_similarity(q_emb, emb)
            if dist <= self._dist_cutoff:
                res.append((dist, -ts, doc))
        res.sort()
        return [doc for _, _, doc in res[:k]]

    @property
    def qa_cache(self) -> _Collection:
        return self._cache

    def cache_answer(self, cache_id: str, prompt: str, answer: str) -> None:
        if _env_flag("DISABLE_QA_CACHE"):
            return
        _, norm = _normalize(prompt)
        self._cache.upsert(
            ids=[cache_id],
            embeddings=[embed_sync(norm)],
            documents=[norm],
            metadatas=[{"answer": answer, "timestamp": time.time(), "feedback": None}],
        )

    def lookup_cached_answer(
        self, prompt: str, ttl_seconds: int = 86400
    ) -> Optional[str]:
        hash_ = _normalized_hash(prompt)
        if _env_flag("DISABLE_QA_CACHE"):
            logger.debug("QA cache disabled; miss for %s", hash_)
            return None
        _, norm = _normalize(prompt)
        q_emb = embed_sync(norm)
        best = None
        best_id = None
        best_dist = None
        for cid, rec in self._cache._store.items():
            if rec.feedback == "down":
                continue
            dist = 1.0 - _cosine_similarity(q_emb, rec.embedding)
            if dist <= self._dist_cutoff and (best_dist is None or dist < best_dist):
                best, best_id, best_dist = rec, cid, dist
        if not best:
            logger.debug("Cache miss for %s", hash_)
            return None
        if ttl_seconds and time.time() - best.timestamp > ttl_seconds:
            logger.debug("Cache expired for %s", hash_)
            self._cache.delete(ids=[best_id])
            return None
        logger.debug("Cache hit for %s (dist=%.4f)", hash_, best_dist or -1.0)
        return best.answer

    def record_feedback(self, prompt: str, feedback: str) -> None:
        if _env_flag("DISABLE_QA_CACHE"):
            return
        cid = _normalized_hash(prompt)
        if feedback == "down":
            logger.debug("Cache invalidated by feedback for %s", cid)
            self._cache.delete(ids=[cid])
        else:
            self._cache.update(ids=[cid], metadatas=[{"feedback": feedback}])


# ---------------------------------------------------------------------------
# ChromaVectorStore
# ---------------------------------------------------------------------------


class ChromaVectorStore(VectorStore):
    def __init__(self) -> None:
        self._dist_cutoff = 1.0 - float(os.getenv("SIM_THRESHOLD", "0.90"))
        path = os.getenv("CHROMA_PATH", ".chroma_data")
        os.makedirs(path, exist_ok=True)
        self._client = chromadb.PersistentClient(path=path)
        self._embedder = _LengthEmbedder()
        self._cache = self._client.get_or_create_collection(
            "qa_cache", embedding_function=self._embedder
        )
        self._user_memories = self._client.get_or_create_collection(
            "user_memories", embedding_function=self._embedder
        )

    def add_user_memory(self, user_id: str, memory: str) -> str:
        mem_id = str(uuid.uuid4())
        self._user_memories.upsert(
            ids=[mem_id],
            documents=[memory],
            metadatas=[{"user_id": user_id, "ts": time.time()}],
        )
        hashed = hash_user_id(user_id)
        metrics.USER_MEMORY_ADDS.labels("chroma", hashed).inc()
        logger.debug("Added user memory %s for %s", mem_id, hashed)
        return mem_id

    def query_user_memories(self, user_id: str, prompt: str, k: int = 5) -> List[str]:
        res = self._user_memories.query(
            query_texts=[prompt],
            where={"user_id": user_id},
            n_results=k,
            include=["documents", "distances", "metadatas"],
        )
        docs, dists, metas = (
            res.get("documents", "[[]]")[0],
            res.get("distances", "[[]]")[0],
            res.get("metadatas", "[[]]")[0],
        )
        items: List[Tuple[float, float, str]] = []
        for doc, dist, meta in zip(docs, dists, metas):
            if doc and float(dist) <= self._dist_cutoff:
                items.append((float(dist), -float(meta.get("ts", 0)), doc))
        items.sort()
        return [doc for _, _, doc in items[:k]]

    @property
    def qa_cache(self) -> "ChromaCollection":
        return self._cache

    def cache_answer(self, cache_id: str, prompt: str, answer: str) -> None:
        if _env_flag("DISABLE_QA_CACHE"):
            return
        _, norm = _normalize(prompt)
        self._cache.upsert(
            ids=[cache_id],
            documents=[norm],
            metadatas=[{"answer": answer, "timestamp": time.time(), "feedback": None}],
        )

    def lookup_cached_answer(
        self, prompt: str, ttl_seconds: int = 86400
    ) -> Optional[str]:
        hash_ = _normalized_hash(prompt)
        if _env_flag("DISABLE_QA_CACHE"):
            logger.debug("QA cache disabled; miss for %s", hash_)
            return None
        res = self._cache.query(
            query_texts=[prompt], n_results=1, include=["metadatas", "distances"]
        )
        ids = res.get("ids", [[]])[0]
        if not ids:
            logger.debug("Cache miss for %s", hash_)
            return None
        dist = float(res.get("distances", [[]])[0][0])
        meta = res.get("metadatas", [[]])[0][0] or {}
        if dist > self._dist_cutoff:
            logger.debug("Cache miss for %s (dist=%.4f > cutoff)", hash_, dist)
            return None
        ts = float(meta.get("timestamp", 0))
        if ttl_seconds and time.time() - ts > ttl_seconds:
            logger.debug("Cache expired for %s", hash_)
            self._cache.delete(ids=[ids[0]])
            return None
        if meta.get("feedback") == "down":
            logger.debug("Cache invalidated by feedback for %s", hash_)
            self._cache.delete(ids=[ids[0]])
            return None
        logger.debug("Cache hit for %s (dist=%.4f)", hash_, dist)
        return meta.get("answer")

    def record_feedback(self, prompt: str, feedback: str) -> None:
        if _env_flag("DISABLE_QA_CACHE"):
            return
        cid = _normalized_hash(prompt)
        self._cache.update(ids=[cid], metadatas=[{"feedback": feedback}])
        if feedback == "down":
            logger.debug("Cache invalidated by feedback for %s", cid)
            self._cache.delete(ids=[cid])


# ---------------------------------------------------------------------------
# Module-level API
# ---------------------------------------------------------------------------


def _get_store() -> VectorStore:
<<<<<<< HEAD
    backend = os.getenv("VECTOR_STORE", "").lower()
    if backend in ("memory", "inmemory"):
        logger.info("Initializing MemoryVectorStore (VECTOR_STORE=%s)", backend)
        return MemoryVectorStore()
    try:
        logger.info(
            "Initializing ChromaVectorStore at %s",
            os.getenv("CHROMA_PATH", ".chromadb"),
        )
        return ChromaVectorStore()
    except Exception as e:  # pragma: no cover - best effort fallback
        logger.info(
            "ChromaVectorStore unavailable: %s; falling back to MemoryVectorStore", e
        )
        return MemoryVectorStore()

=======
    """
    Return the configured vector store.

    ChromaVectorStore is the default backend. If configuration or
    initialization fails (for example, an invalid CHROMA_PATH), the call
    transparently falls back to the in-memory implementation so that imports do
    not raise during tests or misconfigured environments.

    If running in test mode (pytest), or VECTOR_STORE is set to 'memory'/'inmemory',
    always use MemoryVectorStore. In production, do NOT silently fall back.
    """
    kind = os.getenv("VECTOR_STORE", "").lower()
    # Use MemoryVectorStore for test runs or explicit override
    if kind in ("memory", "inmemory") or \
       "PYTEST_CURRENT_TEST" in os.environ or \
       "pytest" in sys.modules:
        logger.info("Using MemoryVectorStore (test or override)")
        return MemoryVectorStore()
    # Default: Try ChromaVectorStore, fallback to memory with big warning (never silently in prod)
    try:
        return ChromaVectorStore()
    except Exception as exc:
        if os.getenv("ENV", "").lower() == "production":
            logger.error("FATAL: ChromaVectorStore failed in production: %s", exc)
            raise  # Stop the app, don’t run “ghost mode” in prod
        logger.warning("Falling back to MemoryVectorStore due to Chroma error: %s", exc)
        return MemoryVectorStore()
>>>>>>> e1f3568e

_store: VectorStore = _get_store()


def add_user_memory(user_id: str, memory: str) -> str:
    return _store.add_user_memory(user_id, memory)


def query_user_memories(user_id: str, prompt: str, k: int = 5) -> List[str]:
    return _store.query_user_memories(user_id, prompt, k)


def cache_answer(prompt: str, answer: str, cache_id: str | None = None) -> None:
    cid = cache_id or _normalized_hash(prompt)
    _store.cache_answer(cid, prompt, answer)


def cache_answer_legacy(*args) -> None:
    if len(args) == 2:
        cache_answer(args[0], args[1])
    elif len(args) == 3:
        cache_answer(args[1], args[2], args[0])
    else:
        raise TypeError("cache_answer expects 2 or 3 arguments")


def lookup_cached_answer(prompt: str, ttl_seconds: int = 86400) -> Optional[str]:
    return _store.lookup_cached_answer(prompt, ttl_seconds)


def record_feedback(prompt: str, feedback: str) -> None:
    return _store.record_feedback(prompt, feedback)


def invalidate_cache(prompt: str) -> None:
    cid = _normalized_hash(prompt)
    logger.debug("Invalidating cache for %s", cid)
    _store.qa_cache.delete(ids=[cid])


__all__ = [
    "add_user_memory",
    "query_user_memories",
    "cache_answer",
    "cache_answer_legacy",
    "lookup_cached_answer",
    "record_feedback",
    "invalidate_cache",
    "VectorStore",
    "MemoryVectorStore",
    "ChromaVectorStore",
]<|MERGE_RESOLUTION|>--- conflicted
+++ resolved
@@ -25,16 +25,13 @@
 from typing import TYPE_CHECKING, Dict, List, Optional, Sequence, Tuple
 
 import numpy as np
-<<<<<<< HEAD
 import chromadb
 import logging
-=======
 
 try:  # pragma: no cover - optional dependency
     import chromadb
 except ImportError:  # pragma: no cover - optional dependency
     chromadb = None
->>>>>>> e1f3568e
 from app.embeddings import embed_sync
 from app import metrics
 from app.telemetry import hash_user_id
@@ -396,29 +393,11 @@
 
 
 def _get_store() -> VectorStore:
-<<<<<<< HEAD
-    backend = os.getenv("VECTOR_STORE", "").lower()
-    if backend in ("memory", "inmemory"):
-        logger.info("Initializing MemoryVectorStore (VECTOR_STORE=%s)", backend)
-        return MemoryVectorStore()
-    try:
-        logger.info(
-            "Initializing ChromaVectorStore at %s",
-            os.getenv("CHROMA_PATH", ".chromadb"),
-        )
-        return ChromaVectorStore()
-    except Exception as e:  # pragma: no cover - best effort fallback
-        logger.info(
-            "ChromaVectorStore unavailable: %s; falling back to MemoryVectorStore", e
-        )
-        return MemoryVectorStore()
-
-=======
     """
     Return the configured vector store.
 
     ChromaVectorStore is the default backend. If configuration or
-    initialization fails (for example, an invalid CHROMA_PATH), the call
+    initialization fails (e.g., invalid CHROMA_PATH), the call
     transparently falls back to the in-memory implementation so that imports do
     not raise during tests or misconfigured environments.
 
@@ -426,22 +405,26 @@
     always use MemoryVectorStore. In production, do NOT silently fall back.
     """
     kind = os.getenv("VECTOR_STORE", "").lower()
+    chroma_path = os.getenv("CHROMA_PATH", ".chroma_data")
     # Use MemoryVectorStore for test runs or explicit override
     if kind in ("memory", "inmemory") or \
        "PYTEST_CURRENT_TEST" in os.environ or \
        "pytest" in sys.modules:
-        logger.info("Using MemoryVectorStore (test or override)")
+        logger.info("Using MemoryVectorStore (test mode or VECTOR_STORE=%s)", kind)
         return MemoryVectorStore()
     # Default: Try ChromaVectorStore, fallback to memory with big warning (never silently in prod)
     try:
+        logger.info("Initializing ChromaVectorStore at path: %s", chroma_path)
         return ChromaVectorStore()
     except Exception as exc:
         if os.getenv("ENV", "").lower() == "production":
             logger.error("FATAL: ChromaVectorStore failed in production: %s", exc)
             raise  # Stop the app, don’t run “ghost mode” in prod
-        logger.warning("Falling back to MemoryVectorStore due to Chroma error: %s", exc)
+        logger.warning(
+            "ChromaVectorStore unavailable at %s: %s; falling back to MemoryVectorStore",
+            chroma_path, exc,
+        )
         return MemoryVectorStore()
->>>>>>> e1f3568e
 
 _store: VectorStore = _get_store()
 
