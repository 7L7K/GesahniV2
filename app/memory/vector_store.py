import uuid
import time
import os
import hashlib
from typing import List, Optional

import chromadb
from chromadb.config import Settings
from chromadb.utils.embedding_functions import EmbeddingFunction


class _LengthEmbeddingFunction(EmbeddingFunction):
    """Simple embedding based on text length to avoid heavy models."""
    def __call__(self, texts: List[str]) -> List[List[float]]:
        return [[float(len(t))] for t in texts]


# Initialize ChromaDB client and collections
_client = chromadb.Client(Settings(anonymized_telemetry=False))
_user_memories = _client.get_or_create_collection(
    "user_memories",
    embedding_function=_LengthEmbeddingFunction()
)
_qa_cache = _client.get_or_create_collection(
    "qa_cache",
    embedding_function=_LengthEmbeddingFunction()
)


def _cache_disabled() -> bool:
    return bool(os.getenv("DISABLE_QA_CACHE") or os.getenv("PYTEST_CURRENT_TEST"))


def add_user_memory(user_id: str, memory: str) -> str:
    """Store a memory for a user and return the memory id."""
    mem_id = str(uuid.uuid4())
    _user_memories.add(
        ids=[mem_id],
        documents=[memory],
        metadatas=[{"user_id": user_id}],
    )
    return mem_id


def query_user_memories(user_id: str, query: str, n_results: int = 5) -> List[str]:
    """Query memories for a user and return matching documents."""
    results = _user_memories.query(
        query_texts=[query],
        where={"user_id": user_id},
        n_results=n_results
    )
    return results.get("documents", [[]])[0]


<<<<<<< HEAD
def cache_answer(prompt_hash: str, prompt: str, answer: str) -> None:
    """Cache an answer using the prompt hash as the id.

    The prompt text is stored as the embedded document so that semantic
    similarity search can be performed later. The answer itself is kept in
    the metadata.
    """

    _qa_cache.upsert(
        ids=[prompt_hash],
        documents=[prompt],
        metadatas=[{"answer": answer}],
=======
def cache_answer(prompt: str, answer: str) -> None:
    """
    Cache an answer keyed by a hash of the prompt.
    Includes timestamp for TTL and placeholder for user feedback.
    """
    if _cache_disabled():
        return
    prompt_hash = hashlib.sha256(prompt.encode("utf-8")).hexdigest()
    _qa_cache.upsert(
        ids=[prompt_hash],
        documents=[answer],
        metadatas=[{"timestamp": time.time(), "feedback": None}],
>>>>>>> 73346ff3
    )


def lookup_cached_answer(prompt: str, ttl_seconds: int = 86400) -> Optional[str]:
    """
    Retrieve a cached answer by prompt, respecting TTL and feedback.
    Returns None if not found, expired, or flagged down.
    """
    if _cache_disabled():
        return None

    prompt_hash = hashlib.sha256(prompt.encode("utf-8")).hexdigest()
    result = _qa_cache.get(ids=[prompt_hash])
<<<<<<< HEAD
    metas = result.get("metadatas") or []
    if metas and metas[0]:
        return metas[0].get("answer")
    return None


def lookup_semantic_cached_answer(
    prompt: str, threshold: float = 0.9
) -> Optional[str]:
    """Retrieve a cached answer by semantic similarity.

    ``threshold`` is a simple similarity score derived from the embedding
    distance. With the current length-based embedding, similarity is
    computed as ``1 / (1 + distance)`` which yields ``1.0`` for identical
    lengths.
    """

    result = _qa_cache.query(query_texts=[prompt], n_results=1)
    metas = result.get("metadatas") or []
    distances = result.get("distances") or []
    if not metas or not metas[0] or not distances or not distances[0]:
        return None

    dist = distances[0][0]
    similarity = 1 / (1 + dist)
    if similarity >= threshold:
        return metas[0][0].get("answer") if isinstance(metas[0], list) else metas[0].get("answer")
    return None
=======
    docs = result.get("documents", [])
    metas = result.get("metadatas", [])

    if not docs or not docs[0]:
        return None

    meta = metas[0] or {}
    fb = meta.get("feedback")
    ts = meta.get("timestamp", 0)

    # Delete and return None if negative feedback or expired
    if fb == "down" or (ts and time.time() - ts > ttl_seconds):
        try:
            _qa_cache.delete(ids=[prompt_hash])
        finally:
            return None

    return docs[0]


def record_feedback(prompt: str, feedback: str) -> None:
    """
    Record user feedback ('up' or 'down') for a cached answer.
    Automatically deletes entry if feedback is 'down'.
    """
    if _cache_disabled():
        return

    prompt_hash = hashlib.sha256(prompt.encode("utf-8")).hexdigest()
    _qa_cache.update(
        ids=[prompt_hash],
        metadatas=[{"feedback": feedback}]
    )

    if feedback == "down":
        try:
            _qa_cache.delete(ids=[prompt_hash])
        except Exception:
            pass
>>>>>>> 73346ff3
<|MERGE_RESOLUTION|>--- conflicted
+++ resolved
@@ -52,20 +52,6 @@
     return results.get("documents", [[]])[0]
 
 
-<<<<<<< HEAD
-def cache_answer(prompt_hash: str, prompt: str, answer: str) -> None:
-    """Cache an answer using the prompt hash as the id.
-
-    The prompt text is stored as the embedded document so that semantic
-    similarity search can be performed later. The answer itself is kept in
-    the metadata.
-    """
-
-    _qa_cache.upsert(
-        ids=[prompt_hash],
-        documents=[prompt],
-        metadatas=[{"answer": answer}],
-=======
 def cache_answer(prompt: str, answer: str) -> None:
     """
     Cache an answer keyed by a hash of the prompt.
@@ -78,7 +64,6 @@
         ids=[prompt_hash],
         documents=[answer],
         metadatas=[{"timestamp": time.time(), "feedback": None}],
->>>>>>> 73346ff3
     )
 
 
@@ -92,36 +77,6 @@
 
     prompt_hash = hashlib.sha256(prompt.encode("utf-8")).hexdigest()
     result = _qa_cache.get(ids=[prompt_hash])
-<<<<<<< HEAD
-    metas = result.get("metadatas") or []
-    if metas and metas[0]:
-        return metas[0].get("answer")
-    return None
-
-
-def lookup_semantic_cached_answer(
-    prompt: str, threshold: float = 0.9
-) -> Optional[str]:
-    """Retrieve a cached answer by semantic similarity.
-
-    ``threshold`` is a simple similarity score derived from the embedding
-    distance. With the current length-based embedding, similarity is
-    computed as ``1 / (1 + distance)`` which yields ``1.0`` for identical
-    lengths.
-    """
-
-    result = _qa_cache.query(query_texts=[prompt], n_results=1)
-    metas = result.get("metadatas") or []
-    distances = result.get("distances") or []
-    if not metas or not metas[0] or not distances or not distances[0]:
-        return None
-
-    dist = distances[0][0]
-    similarity = 1 / (1 + dist)
-    if similarity >= threshold:
-        return metas[0][0].get("answer") if isinstance(metas[0], list) else metas[0].get("answer")
-    return None
-=======
     docs = result.get("documents", [])
     metas = result.get("metadatas", [])
 
@@ -132,7 +87,7 @@
     fb = meta.get("feedback")
     ts = meta.get("timestamp", 0)
 
-    # Delete and return None if negative feedback or expired
+    # Purge if negative feedback or expired
     if fb == "down" or (ts and time.time() - ts > ttl_seconds):
         try:
             _qa_cache.delete(ids=[prompt_hash])
@@ -160,5 +115,4 @@
         try:
             _qa_cache.delete(ids=[prompt_hash])
         except Exception:
-            pass
->>>>>>> 73346ff3
+            pass