import uuid
from typing import List, Optional
import time

import chromadb
from chromadb.config import Settings
from chromadb.utils.embedding_functions import EmbeddingFunction
import hashlib
import os


class _LengthEmbeddingFunction(EmbeddingFunction):
    """Simple embedding based on text length to avoid heavy models."""
    def __call__(self, texts: List[str]) -> List[List[float]]:
        return [[float(len(t))] for t in texts]


# Initialize ChromaDB client and collections
_client = chromadb.Client(Settings(anonymized_telemetry=False))
_user_memories = _client.get_or_create_collection(
    "user_memories", embedding_function=_LengthEmbeddingFunction()
)
_qa_cache = _client.get_or_create_collection(
    "qa_cache", embedding_function=_LengthEmbeddingFunction()
)


def _cache_disabled() -> bool:
    return bool(os.getenv("DISABLE_QA_CACHE") or os.getenv("PYTEST_CURRENT_TEST"))


def add_user_memory(user_id: str, memory: str) -> str:
    """Store a memory for a user and return the memory id."""
    mem_id = str(uuid.uuid4())
    _user_memories.add(
        ids=[mem_id],
        documents=[memory],
        metadatas=[{"user_id": user_id}],
    )
    return mem_id


def query_user_memories(user_id: str, query: str, n_results: int = 5) -> List[str]:
    """Query memories for a user and return matching documents."""
    results = _user_memories.query(
        query_texts=[query],
        where={"user_id": user_id},
        n_results=n_results,
    )
    # returns list of matched documents
    return results.get("documents", [[]])[0]


def cache_answer(prompt: str, answer: str) -> None:
    """Cache an answer keyed by a hash of the prompt."""
    if _cache_disabled():
        return
    prompt_hash = hashlib.sha256(prompt.encode("utf-8")).hexdigest()
    _qa_cache.upsert(
        ids=[prompt_hash],
<<<<<<< HEAD
        documents=[prompt],
        metadatas=[{"answer": answer}],
    )


def lookup_cached_answer(prompt: str) -> Optional[str]:
    """Retrieve a cached answer using the hashed prompt."""
    if _cache_disabled():
        return None
    prompt_hash = hashlib.sha256(prompt.encode("utf-8")).hexdigest()
    result = _qa_cache.get(ids=[prompt_hash])
    metas = result.get("metadatas")
    if metas and metas[0] and "answer" in metas[0]:
        return metas[0]["answer"]
    return None
=======
        documents=[answer],
        metadatas=[{"timestamp": time.time(), "feedback": None}],
    )


def lookup_cached_answer(prompt_hash: str, ttl_seconds: int = 60 * 60 * 24) -> Optional[str]:
    """Retrieve a cached answer by prompt hash honoring TTL and feedback."""

    result = _qa_cache.get(ids=[prompt_hash])
    docs = result.get("documents")
    metas = result.get("metadatas")
    if not (docs and docs[0]):
        return None

    meta = metas[0] if metas else {}
    fb = meta.get("feedback")
    ts = meta.get("timestamp", 0)
    if fb == "down" or (ts and time.time() - ts > ttl_seconds):
        try:
            _qa_cache.delete(ids=[prompt_hash])
        finally:
            return None
    return docs[0]


def record_feedback(prompt_hash: str, feedback: str) -> None:
    """Record user feedback for a cached answer."""

    _qa_cache.update(ids=[prompt_hash], metadatas=[{"feedback": feedback}])
    if feedback == "down":
        try:
            _qa_cache.delete(ids=[prompt_hash])
        except Exception:
            pass
>>>>>>> 1c6567cd
<|MERGE_RESOLUTION|>--- conflicted
+++ resolved
@@ -1,12 +1,12 @@
 import uuid
+import time
+import os
+import hashlib
 from typing import List, Optional
-import time
 
 import chromadb
 from chromadb.config import Settings
 from chromadb.utils.embedding_functions import EmbeddingFunction
-import hashlib
-import os
 
 
 class _LengthEmbeddingFunction(EmbeddingFunction):
@@ -18,10 +18,12 @@
 # Initialize ChromaDB client and collections
 _client = chromadb.Client(Settings(anonymized_telemetry=False))
 _user_memories = _client.get_or_create_collection(
-    "user_memories", embedding_function=_LengthEmbeddingFunction()
+    "user_memories",
+    embedding_function=_LengthEmbeddingFunction()
 )
 _qa_cache = _client.get_or_create_collection(
-    "qa_cache", embedding_function=_LengthEmbeddingFunction()
+    "qa_cache",
+    embedding_function=_LengthEmbeddingFunction()
 )
 
 
@@ -45,68 +47,72 @@
     results = _user_memories.query(
         query_texts=[query],
         where={"user_id": user_id},
-        n_results=n_results,
+        n_results=n_results
     )
-    # returns list of matched documents
     return results.get("documents", [[]])[0]
 
 
 def cache_answer(prompt: str, answer: str) -> None:
-    """Cache an answer keyed by a hash of the prompt."""
+    """
+    Cache an answer keyed by a hash of the prompt.
+    Includes timestamp for TTL and placeholder for user feedback.
+    """
     if _cache_disabled():
         return
     prompt_hash = hashlib.sha256(prompt.encode("utf-8")).hexdigest()
     _qa_cache.upsert(
         ids=[prompt_hash],
-<<<<<<< HEAD
-        documents=[prompt],
-        metadatas=[{"answer": answer}],
-    )
-
-
-def lookup_cached_answer(prompt: str) -> Optional[str]:
-    """Retrieve a cached answer using the hashed prompt."""
-    if _cache_disabled():
-        return None
-    prompt_hash = hashlib.sha256(prompt.encode("utf-8")).hexdigest()
-    result = _qa_cache.get(ids=[prompt_hash])
-    metas = result.get("metadatas")
-    if metas and metas[0] and "answer" in metas[0]:
-        return metas[0]["answer"]
-    return None
-=======
         documents=[answer],
         metadatas=[{"timestamp": time.time(), "feedback": None}],
     )
 
 
-def lookup_cached_answer(prompt_hash: str, ttl_seconds: int = 60 * 60 * 24) -> Optional[str]:
-    """Retrieve a cached answer by prompt hash honoring TTL and feedback."""
-
-    result = _qa_cache.get(ids=[prompt_hash])
-    docs = result.get("documents")
-    metas = result.get("metadatas")
-    if not (docs and docs[0]):
+def lookup_cached_answer(prompt: str, ttl_seconds: int = 86400) -> Optional[str]:
+    """
+    Retrieve a cached answer by prompt, respecting TTL and feedback.
+    Returns None if not found, expired, or flagged down.
+    """
+    if _cache_disabled():
         return None
 
-    meta = metas[0] if metas else {}
+    prompt_hash = hashlib.sha256(prompt.encode("utf-8")).hexdigest()
+    result = _qa_cache.get(ids=[prompt_hash])
+    docs = result.get("documents", [])
+    metas = result.get("metadatas", [])
+
+    if not docs or not docs[0]:
+        return None
+
+    meta = metas[0] or {}
     fb = meta.get("feedback")
     ts = meta.get("timestamp", 0)
+
+    # Delete and return None if negative feedback or expired
     if fb == "down" or (ts and time.time() - ts > ttl_seconds):
         try:
             _qa_cache.delete(ids=[prompt_hash])
         finally:
             return None
+
     return docs[0]
 
 
-def record_feedback(prompt_hash: str, feedback: str) -> None:
-    """Record user feedback for a cached answer."""
+def record_feedback(prompt: str, feedback: str) -> None:
+    """
+    Record user feedback ('up' or 'down') for a cached answer.
+    Automatically deletes entry if feedback is 'down'.
+    """
+    if _cache_disabled():
+        return
 
-    _qa_cache.update(ids=[prompt_hash], metadatas=[{"feedback": feedback}])
+    prompt_hash = hashlib.sha256(prompt.encode("utf-8")).hexdigest()
+    _qa_cache.update(
+        ids=[prompt_hash],
+        metadatas=[{"feedback": feedback}]
+    )
+
     if feedback == "down":
         try:
             _qa_cache.delete(ids=[prompt_hash])
         except Exception:
-            pass
->>>>>>> 1c6567cd
+            pass