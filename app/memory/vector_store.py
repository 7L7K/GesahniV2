--- conflicted
+++ resolved
@@ -358,22 +358,23 @@
 
 
 def _get_store() -> VectorStore:
-<<<<<<< HEAD
     kind = os.getenv("VECTOR_STORE", "").lower()
-    if kind in ("memory", "inmemory"):
+    # Test or explicit memory override
+    if kind in ("memory", "inmemory") or \
+       "PYTEST_CURRENT_TEST" in os.environ or \
+       "pytest" in sys.modules:
+        logger.info("Using MemoryVectorStore (test or override)")
         return MemoryVectorStore()
-    if "PYTEST_CURRENT_TEST" in os.environ or "pytest" in sys.modules:
-        return MemoryVectorStore()
-    return ChromaVectorStore()
-=======
-    if os.getenv("VECTOR_STORE", "").lower() in ("memory", "inmemory"):
-        return MemoryVectorStore()
+    # Default: Try Chroma, fallback *loudly* to memory for dev, but error in prod
     try:
         return ChromaVectorStore()
-    except Exception as exc:  # pragma: no cover - fallback path
-        logger.warning("Falling back to MemoryVectorStore due to error: %s", exc)
+    except Exception as exc:
+        if os.getenv("ENV", "").lower() == "production":
+            logger.error("FATAL: ChromaVectorStore failed in production: %s", exc)
+            raise  # Don’t silently fallback in prod
+        logger.warning("Falling back to MemoryVectorStore due to Chroma error: %s", exc)
         return MemoryVectorStore()
->>>>>>> 286f4de7
+
 
 
 _store: VectorStore = _get_store()
