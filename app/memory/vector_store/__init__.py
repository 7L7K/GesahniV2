# app/memory/vector_store/__init__.py
"""Compatibility wrapper re-exporting vector store API.

Centralizes vector-store helpers so call sites import a single module.  
Also hardens every retrieval path so *no* query can sneak a ``None`` into
``VectorStore.query`` and crash the pipeline.
"""

<<<<<<< HEAD
from typing import List, Union
=======
import logging
from typing import List, Optional, Union
>>>>>>> 40694c02

from ..api import (
    ChromaVectorStore,
    MemoryVectorStore,
    VectorStore,
    add_user_memory,
    cache_answer,
    cache_answer_legacy,
    close_store,
    invalidate_cache,
    lookup_cached_answer,
    qa_cache,
    record_feedback,
)
from ..api import query_user_memories as _raw_query_user_memories
from app.embeddings import embed_sync as _embed_sync
from ..env_utils import (
    _get_mem_top_k as _get_mem_top_k,
    _normalize as _normalize,
    _normalized_hash as _normalized_hash,
)

<<<<<<< HEAD
# Public re-export so callers don’t depend on embeddings internals.
=======
logger = logging.getLogger(__name__)

# Public re-export of sync embed helper so callers stay decoupled from the
# embeddings module’s internal layout.
>>>>>>> 40694c02
embed_sync = _embed_sync

# ---------------------------------------------------------------------------
# Internal helpers
# ---------------------------------------------------------------------------

<<<<<<< HEAD

def _coerce_k(k: Union[int, str, None]) -> int:
    """Return a sane positive ``int`` for ``k``.

    * `None`, garbage, or failed casts fall back to the project default.
    * Strings are coerced via ``int()``—if that fails, we still fall back.
    """
    if k is None:
        return _get_mem_top_k()

    if isinstance(k, str):
=======
def _coerce_k(k: Union[int, str, None]) -> Optional[int]:
    """Coerce ``k`` to ``int`` or return ``None`` when invalid."""
    raw = k
    if k is None:
        coerced = None
    elif isinstance(k, str):
>>>>>>> 40694c02
        try:
            coerced = int(k)
        except ValueError:
<<<<<<< HEAD
            return _get_mem_top_k()

    if isinstance(k, int):
        return k

    return _get_mem_top_k()


# ---------------------------------------------------------------------------
# Safer API surface
# ---------------------------------------------------------------------------


def query_user_memories(
    user_id: str,
    prompt: str,
    *,
    k: Union[int, str, None] = None,
) -> List[str]:
    """Vector-store RAG lookup with bullet-proof ``k`` handling."""
    return _raw_query_user_memories(user_id, prompt, k=_coerce_k(k))
=======
            coerced = None
    else:
        coerced = k if isinstance(k, int) else None
    logger.debug("_coerce_k: raw=%r coerced=%r", raw, coerced)
    return coerced
>>>>>>> 40694c02


def safe_query_user_memories(
    user_id: str,
    prompt: str,
    *,
    k: Union[int, str, None] = None,
) -> List[str]:
<<<<<<< HEAD
    """Alias kept for backward compatibility (tests import it)."""
    return query_user_memories(user_id, prompt, k=k)
=======
    """Thin wrapper around :func:`query_user_memories` that sanitizes ``k``."""
    logger.debug(
        "safe_query_user_memories called with user_id=%s prompt=%r k=%r",
        user_id,
        prompt,
        k,
    )
    memories = query_user_memories(user_id, prompt, k=_coerce_k(k))
    logger.debug("safe_query_user_memories returning %d memories", len(memories))
    return memories
>>>>>>> 40694c02


# ---------------------------------------------------------------------------
# Public re-exports
# ---------------------------------------------------------------------------

__all__ = [
    # Core helpers
    "add_user_memory",
    "query_user_memories",
    "safe_query_user_memories",
    "cache_answer",
    "cache_answer_legacy",
    "lookup_cached_answer",
    "record_feedback",
    "qa_cache",
    "invalidate_cache",
    "close_store",
    # Store classes
    "VectorStore",
    "MemoryVectorStore",
    "ChromaVectorStore",
    # Misc utilities
    "_normalize",
    "_normalized_hash",
    "embed_sync",
]

# Provide `_get_store` for tests that reach in.
try:  # pragma: no cover – test-only import path
    from ..api import _get_store as _get_store  # type: ignore
except Exception:  # pragma: no cover – fallback
    _get_store = None
else:
    __all__.append("_get_store")<|MERGE_RESOLUTION|>--- conflicted
+++ resolved
@@ -1,17 +1,14 @@
-# app/memory/vector_store/__init__.py
-"""Compatibility wrapper re-exporting vector store API.
+"""Compatibility wrapper re-exporting vector-store API.
 
-Centralizes vector-store helpers so call sites import a single module.  
-Also hardens every retrieval path so *no* query can sneak a ``None`` into
-``VectorStore.query`` and crash the pipeline.
+This package-level ``__init__`` gives tests and call-sites a single import path
+(``app.memory.vector_store``) while hardening *all* RAG look-ups so a bad ``k``
+value can’t sneak through and blow up the real store implementation.
 """
 
-<<<<<<< HEAD
+from __future__ import annotations
+
+import logging
 from typing import List, Union
-=======
-import logging
-from typing import List, Optional, Union
->>>>>>> 40694c02
 
 from ..api import (
     ChromaVectorStore,
@@ -34,56 +31,47 @@
     _normalized_hash as _normalized_hash,
 )
 
-<<<<<<< HEAD
-# Public re-export so callers don’t depend on embeddings internals.
-=======
 logger = logging.getLogger(__name__)
 
-# Public re-export of sync embed helper so callers stay decoupled from the
-# embeddings module’s internal layout.
->>>>>>> 40694c02
-embed_sync = _embed_sync
+# ---------------------------------------------------------------------------
+# Public re-exports
+# ---------------------------------------------------------------------------
+
+# Surface the sync embed helper so callers aren’t coupled to the embeddings
+# package’s private layout.
+embed_sync = _embed_sync  # noqa: N816 (keep camelCase to match original API)
 
 # ---------------------------------------------------------------------------
 # Internal helpers
 # ---------------------------------------------------------------------------
 
-<<<<<<< HEAD
-
 def _coerce_k(k: Union[int, str, None]) -> int:
     """Return a sane positive ``int`` for ``k``.
 
-    * `None`, garbage, or failed casts fall back to the project default.
-    * Strings are coerced via ``int()``—if that fails, we still fall back.
+    Rules:
+    * ``None`` → project-wide default via :func:`_get_mem_top_k`.
+    * Strings are cast with ``int()``; failures or non-positive results fall
+      back to the default.
+    * Any other non-int type also falls back.
     """
-    if k is None:
-        return _get_mem_top_k()
 
-    if isinstance(k, str):
-=======
-def _coerce_k(k: Union[int, str, None]) -> Optional[int]:
-    """Coerce ``k`` to ``int`` or return ``None`` when invalid."""
     raw = k
     if k is None:
-        coerced = None
-    elif isinstance(k, str):
->>>>>>> 40694c02
+        result = _get_mem_top_k()
+    else:
         try:
-            coerced = int(k)
-        except ValueError:
-<<<<<<< HEAD
-            return _get_mem_top_k()
+            value = int(k)  # handles str as well as float-like ints
+        except (TypeError, ValueError):
+            result = _get_mem_top_k()
+        else:
+            result = value if value > 0 else _get_mem_top_k()
 
-    if isinstance(k, int):
-        return k
-
-    return _get_mem_top_k()
-
+    logger.debug("_coerce_k: raw=%r → %d", raw, result)
+    return result
 
 # ---------------------------------------------------------------------------
 # Safer API surface
 # ---------------------------------------------------------------------------
-
 
 def query_user_memories(
     user_id: str,
@@ -92,14 +80,8 @@
     k: Union[int, str, None] = None,
 ) -> List[str]:
     """Vector-store RAG lookup with bullet-proof ``k`` handling."""
+
     return _raw_query_user_memories(user_id, prompt, k=_coerce_k(k))
-=======
-            coerced = None
-    else:
-        coerced = k if isinstance(k, int) else None
-    logger.debug("_coerce_k: raw=%r coerced=%r", raw, coerced)
-    return coerced
->>>>>>> 40694c02
 
 
 def safe_query_user_memories(
@@ -108,25 +90,20 @@
     *,
     k: Union[int, str, None] = None,
 ) -> List[str]:
-<<<<<<< HEAD
-    """Alias kept for backward compatibility (tests import it)."""
-    return query_user_memories(user_id, prompt, k=k)
-=======
-    """Thin wrapper around :func:`query_user_memories` that sanitizes ``k``."""
+    """Alias kept for backward compatibility (extra debug logging)."""
+
     logger.debug(
-        "safe_query_user_memories called with user_id=%s prompt=%r k=%r",
+        "safe_query_user_memories(user_id=%s, prompt=%r, k=%r)",
         user_id,
         prompt,
         k,
     )
-    memories = query_user_memories(user_id, prompt, k=_coerce_k(k))
-    logger.debug("safe_query_user_memories returning %d memories", len(memories))
+    memories = query_user_memories(user_id, prompt, k=k)
+    logger.debug("→ returning %d memories", len(memories))
     return memories
->>>>>>> 40694c02
-
 
 # ---------------------------------------------------------------------------
-# Public re-exports
+# What we expose to the rest of the codebase
 # ---------------------------------------------------------------------------
 
 __all__ = [
@@ -151,10 +128,11 @@
     "embed_sync",
 ]
 
-# Provide `_get_store` for tests that reach in.
+# Provide `_get_store` for tests that reach in (but keep it out of production
+# code by convention).
 try:  # pragma: no cover – test-only import path
     from ..api import _get_store as _get_store  # type: ignore
-except Exception:  # pragma: no cover – fallback
+except Exception:  # pragma: no cover – defensive
     _get_store = None
 else:
     __all__.append("_get_store")