--- conflicted
+++ resolved
@@ -1,6 +1,6 @@
 """Compatibility wrapper re-exporting vector store API.
 
-This module centralizes vector store helpers under a single import path.
+This module centralizes vector-store helpers under a single import path.
 Tests rely on these re-exports to avoid pulling in heavy dependencies and
 they provide a seam for swapping out the underlying provider in the future
 without touching call sites.
@@ -23,8 +23,9 @@
 from app.embeddings import embed_sync as _embed_sync
 from ..env_utils import _normalize as _normalize, _normalized_hash as _normalized_hash
 
+# Public re-export of sync embed helper so callers can stay decoupled from
+# the embeddings module’s layout.
 embed_sync = _embed_sync
-
 
 __all__ = [
     "add_user_memory",
@@ -46,13 +47,9 @@
 
 # Re-export internal helper for tests that import module._get_store.
 # Only add to ``__all__`` when the import succeeds.
-try:  # pragma: no cover - test-only import path
+try:  # pragma: no cover – test-only import path
     from ..api import _get_store as _get_store  # type: ignore
-except Exception:  # pragma: no cover - defensive
-<<<<<<< HEAD
-    pass
-=======
-    pass
+except Exception:  # pragma: no cover – defensive
+    _get_store = None
 else:
-    __all__.append("_get_store")
->>>>>>> d3cc78a8
+    __all__.append("_get_store")