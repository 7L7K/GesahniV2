--- conflicted
+++ resolved
@@ -25,25 +25,18 @@
 from app.embeddings import embed_sync as _embed_sync
 from ..env_utils import _normalize as _normalize, _normalized_hash as _normalized_hash
 
-<<<<<<< HEAD
-=======
-
->>>>>>> 47915aeb
 logger = logging.getLogger(__name__)
 
 # Public re-export of sync embed helper so callers stay decoupled from the
 # embeddings module’s internal layout.
 embed_sync = _embed_sync
 
-
 # ---------------------------------------------------------------------------
 # Safe wrapper helpers
 # ---------------------------------------------------------------------------
 
-
 def _coerce_k(k: Union[int, str, None]) -> Optional[int]:
     """Coerce ``k`` to ``int`` or return ``None`` when invalid."""
-<<<<<<< HEAD
     raw = k
     if k is None:
         coerced = None
@@ -56,20 +49,6 @@
         coerced = k if isinstance(k, int) else None
     logger.debug("_coerce_k: raw=%r coerced=%r", raw, coerced)
     return coerced
-=======
-
-    if k is None:
-        result: Optional[int] = None
-    elif isinstance(k, str):
-        try:
-            result = int(k)
-        except ValueError:
-            result = None
-    else:
-        result = k if isinstance(k, int) else None
-    logger.debug("Coerced k=%r -> %s", k, result)
-    return result
->>>>>>> 47915aeb
 
 
 def safe_query_user_memories(
