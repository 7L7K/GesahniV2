"""Compatibility wrapper re-exporting vector store API.

This module centralizes vector-store helpers under a single import path.
Tests rely on these re-exports to avoid pulling in heavy dependencies and
they provide a seam for swapping out the underlying provider in the future
without touching call sites.
"""

from typing import List

from ..api import (
    ChromaVectorStore,
    MemoryVectorStore,
    VectorStore,
    add_user_memory,
    cache_answer,
    cache_answer_legacy,
    close_store,
    invalidate_cache,
    lookup_cached_answer,
    qa_cache,
    query_user_memories,
    record_feedback,
)
from app.embeddings import embed_sync as _embed_sync
from ..env_utils import _normalize as _normalize, _normalized_hash as _normalized_hash
<<<<<<< HEAD

embed_sync = _embed_sync
=======
>>>>>>> e61b17f9

# Public re-export of sync embed helper so callers can stay decoupled from
# the embeddings module’s layout.
embed_sync = _embed_sync

def _coerce_k(k: int | str | None) -> int | None:
    """Return ``k`` as an ``int`` when possible.

    A ``None`` or invalid value returns ``None`` so that callers may
    apply their own defaults.
    """

    if k is None:
        return None
    if isinstance(k, str):
        try:
            return int(k)
        except ValueError:
            return None
    return k


def safe_query_user_memories(
    user_id: str, prompt: str, *, k: int | str | None = None
) -> List[str]:
    """Wrapper around :func:`query_user_memories` that coerces ``k``.

    Parameters
    ----------
    user_id:
        The user identifier whose memories to query.
    prompt:
        The prompt text used to search memories.
    k:
        Desired number of memories to retrieve. Accepts ``int`` or ``str``
        values; invalid inputs fall back to ``None`` which triggers the
        default behaviour of :func:`query_user_memories`.
    """

    return query_user_memories(user_id, prompt, k=_coerce_k(k))


__all__ = [
    "add_user_memory",
    "query_user_memories",
    "safe_query_user_memories",
    "cache_answer",
    "cache_answer_legacy",
    "lookup_cached_answer",
    "record_feedback",
    "qa_cache",
    "invalidate_cache",
    "close_store",
    "VectorStore",
    "MemoryVectorStore",
    "ChromaVectorStore",
    "_normalize",
    "_normalized_hash",
    "embed_sync",
]

# Re-export internal helper for tests that import module._get_store.
# Only add to ``__all__`` when the import succeeds.
try:  # pragma: no cover – test-only import path
    from ..api import _get_store as _get_store  # type: ignore
<<<<<<< HEAD
except Exception:  # pragma: no cover - defensive
    pass
=======
except Exception:  # pragma: no cover – defensive
    _get_store = None
else:
    __all__.append("_get_store")
>>>>>>> e61b17f9
<|MERGE_RESOLUTION|>--- conflicted
+++ resolved
@@ -1,12 +1,11 @@
 """Compatibility wrapper re-exporting vector store API.
 
 This module centralizes vector-store helpers under a single import path.
-Tests rely on these re-exports to avoid pulling in heavy dependencies and
-they provide a seam for swapping out the underlying provider in the future
-without touching call sites.
+Tests rely on these re-exports to avoid heavy dependencies, and it keeps the
+door open for swapping providers later without touching call sites.
 """
 
-from typing import List
+from typing import List, Optional, Union
 
 from ..api import (
     ChromaVectorStore,
@@ -24,23 +23,19 @@
 )
 from app.embeddings import embed_sync as _embed_sync
 from ..env_utils import _normalize as _normalize, _normalized_hash as _normalized_hash
-<<<<<<< HEAD
 
-embed_sync = _embed_sync
-=======
->>>>>>> e61b17f9
-
-# Public re-export of sync embed helper so callers can stay decoupled from
-# the embeddings module’s layout.
+# Public re-export of sync embed helper so callers stay decoupled from the
+# embeddings module’s internal layout.
 embed_sync = _embed_sync
 
-def _coerce_k(k: int | str | None) -> int | None:
-    """Return ``k`` as an ``int`` when possible.
 
-    A ``None`` or invalid value returns ``None`` so that callers may
-    apply their own defaults.
-    """
+# ---------------------------------------------------------------------------
+# Safe wrapper helpers
+# ---------------------------------------------------------------------------
 
+
+def _coerce_k(k: Union[int, str, None]) -> Optional[int]:
+    """Coerce ``k`` to ``int`` or return ``None`` when invalid."""
     if k is None:
         return None
     if isinstance(k, str):
@@ -48,28 +43,19 @@
             return int(k)
         except ValueError:
             return None
-    return k
+    return k if isinstance(k, int) else None
 
 
 def safe_query_user_memories(
-    user_id: str, prompt: str, *, k: int | str | None = None
+    user_id: str, prompt: str, *, k: Union[int, str, None] = None
 ) -> List[str]:
-    """Wrapper around :func:`query_user_memories` that coerces ``k``.
-
-    Parameters
-    ----------
-    user_id:
-        The user identifier whose memories to query.
-    prompt:
-        The prompt text used to search memories.
-    k:
-        Desired number of memories to retrieve. Accepts ``int`` or ``str``
-        values; invalid inputs fall back to ``None`` which triggers the
-        default behaviour of :func:`query_user_memories`.
-    """
-
+    """Thin wrapper around :func:`query_user_memories` that sanitizes ``k``."""
     return query_user_memories(user_id, prompt, k=_coerce_k(k))
 
+
+# ---------------------------------------------------------------------------
+# Public re-exports
+# ---------------------------------------------------------------------------
 
 __all__ = [
     "add_user_memory",
@@ -91,15 +77,9 @@
 ]
 
 # Re-export internal helper for tests that import module._get_store.
-# Only add to ``__all__`` when the import succeeds.
 try:  # pragma: no cover – test-only import path
     from ..api import _get_store as _get_store  # type: ignore
-<<<<<<< HEAD
-except Exception:  # pragma: no cover - defensive
-    pass
-=======
 except Exception:  # pragma: no cover – defensive
     _get_store = None
 else:
-    __all__.append("_get_store")
->>>>>>> e61b17f9
+    __all__.append("_get_store")