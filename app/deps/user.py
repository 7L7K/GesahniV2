from __future__ import annotations

from fastapi import Request

from ..telemetry import log_record_var


<<<<<<< HEAD
def get_current_user_id(request: Request = None) -> str:
=======
def get_current_user_id(request: Request = None, websocket: WebSocket = None) -> str:
>>>>>>> 2b016a8e
    """Return the current user's identifier.

    The ID is pulled from ``log_record_var`` which is populated by the request
    tracing middleware. When called outside of a request context, ``"local"``
    is returned. If a ``Request`` is provided the resolved ``user_id`` is also
    attached to ``request.state`` for easy downstream access.
    """

    rec = log_record_var.get()
    user_id = rec.user_id if rec and rec.user_id else "local"
    req = request or websocket
    if req is not None:
        req.state.user_id = user_id
    return user_id


__all__ = ["get_current_user_id"]<|MERGE_RESOLUTION|>--- conflicted
+++ resolved
@@ -5,11 +5,7 @@
 from ..telemetry import log_record_var
 
 
-<<<<<<< HEAD
-def get_current_user_id(request: Request = None) -> str:
-=======
 def get_current_user_id(request: Request = None, websocket: WebSocket = None) -> str:
->>>>>>> 2b016a8e
     """Return the current user's identifier.
 
     The ID is pulled from ``log_record_var`` which is populated by the request
