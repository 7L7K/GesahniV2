--- conflicted
+++ resolved
@@ -1,53 +1,44 @@
-from dotenv import load_dotenv; load_dotenv()   #  ←  NEW TOP LINE
-
+from dotenv import load_dotenv; load_dotenv()
 import logging
-<<<<<<< HEAD
 import uuid
-from fastapi import FastAPI, HTTPException, File, UploadFile
-=======
 from pathlib import Path
-from fastapi import FastAPI, HTTPException, BackgroundTasks
->>>>>>> d4cf1308
+from fastapi import FastAPI, HTTPException, File, UploadFile, BackgroundTasks
 from pydantic import BaseModel
 import os
 
-from .router import route_prompt          # these come *after* load_dotenv
-from .home_assistant import (
-    get_states, call_service, resolve_entity, startup_check as ha_startup
-)
+from .router import route_prompt
+from .home_assistant import get_states, call_service, resolve_entity, startup_check as ha_startup
 from .llama_integration import startup_check as llama_startup
 from .middleware import RequestIDMiddleware
 from .logging_config import configure_logging
 from .status import router as status_router
 from .transcription import transcribe_file
 
-load_dotenv()
 configure_logging()
 logger = logging.getLogger(__name__)
-SESSIONS_DIR = Path(os.getenv("SESSIONS_DIR", os.path.join(os.path.dirname(__file__), "..", "sessions")))
 
-SESSIONS_DIR = os.path.join(os.path.dirname(__file__), "..", "sessions")
+SESSIONS_DIR = Path(os.getenv("SESSIONS_DIR", Path(__file__).parent.parent / "sessions"))
+SESSIONS_DIR.mkdir(parents=True, exist_ok=True)
 
 app = FastAPI(title="GesahniV2")
 app.add_middleware(RequestIDMiddleware)
 app.include_router(status_router)
 
-
 @app.on_event("startup")
 async def startup_event() -> None:
-    await llama_startup()
-    await ha_startup()
-
+    try:
+        await llama_startup()
+        await ha_startup()
+    except Exception as e:
+        logger.error(f"Startup check failed: {e}")
 
 class AskRequest(BaseModel):
     prompt: str
-
 
 class ServiceRequest(BaseModel):
     domain: str
     service: str
     data: dict | None = None
-
 
 @app.post("/ask")
 async def ask(req: AskRequest):
@@ -59,27 +50,21 @@
         logger.exception("Error processing prompt: %s", e)
         raise HTTPException(status_code=500, detail="Error processing prompt")
 
-
 @app.post("/upload")
 async def upload(file: UploadFile = File(...)):
     session_id = uuid.uuid4().hex
-    session_dir = os.path.join(SESSIONS_DIR, session_id)
-    os.makedirs(session_dir, exist_ok=True)
-    dest = os.path.join(session_dir, "source.wav")
+    session_dir = SESSIONS_DIR / session_id
+    session_dir.mkdir(parents=True, exist_ok=True)
+    dest = session_dir / "source.wav"
     content = await file.read()
-    with open(dest, "wb") as f:
-        f.write(content)
+    dest.write_bytes(content)
+    logger.info(f"File uploaded to {dest}")
     return {"session_id": session_id}
-
-
-
 
 @app.post("/intent-test")
 async def intent_test(req: AskRequest):
     logger.info("Intent test for: %s", req.prompt)
-    # Placeholder: simply echo the prompt
     return {"intent": "test", "prompt": req.prompt}
-
 
 @app.get("/ha/entities")
 async def ha_entities():
@@ -89,7 +74,6 @@
         logger.exception("HA states error: %s", e)
         raise HTTPException(status_code=500, detail="Home Assistant error")
 
-
 @app.post("/ha/service")
 async def ha_service(req: ServiceRequest):
     try:
@@ -98,7 +82,6 @@
     except Exception as e:
         logger.exception("HA service error: %s", e)
         raise HTTPException(status_code=500, detail="Home Assistant error")
-
 
 @app.get("/ha/resolve")
 async def ha_resolve(name: str):
@@ -113,7 +96,6 @@
         logger.exception("HA resolve error: %s", e)
         raise HTTPException(status_code=500, detail="Home Assistant error")
 
-
 async def _background_transcribe(session_id: str) -> None:
     audio_path = SESSIONS_DIR / session_id / "audio.wav"
     transcript_path = SESSIONS_DIR / session_id / "transcript.txt"
@@ -124,12 +106,10 @@
     except Exception as e:
         logger.exception("Transcription failed: %s", e)
 
-
 @app.post("/transcribe/{session_id}")
 async def start_transcription(session_id: str, background_tasks: BackgroundTasks):
     background_tasks.add_task(_background_transcribe, session_id)
     return {"status": "accepted"}
-
 
 @app.get("/transcribe/{session_id}")
 async def get_transcription(session_id: str):
@@ -138,8 +118,6 @@
         return {"text": transcript_path.read_text(encoding="utf-8")}
     raise HTTPException(status_code=404, detail="Transcript not found")
 
-
 if __name__ == "__main__":
     import uvicorn
-
     uvicorn.run(app, host="0.0.0.0", port=int(os.getenv("PORT", 8000)))