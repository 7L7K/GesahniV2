"""PromptBuilder module for constructing LLM prompts."""

from __future__ import annotations

from dataclasses import dataclass
from datetime import datetime, timezone
from pathlib import Path
from typing import Any, List, Tuple

import logging

from .token_utils import count_tokens
from .memory import memgpt
from .memory.env_utils import _get_mem_top_k
from .memory.vector_store import query_user_memories
from .telemetry import log_record_var

MAX_PROMPT_TOKENS = 8_000

# Load static prompt core at import time
_CORE_PATH = Path(__file__).parent / "prompts" / "prompt_core.txt"
_PROMPT_CORE = _CORE_PATH.read_text(encoding="utf-8")
# note: if tiktoken is missing, token_utils.count_tokens will perform a
# naive word-based count which is sufficient for tests.


logger = logging.getLogger(__name__)


<<<<<<< HEAD
def _coerce_k(val: int | str | None, default: int = 5) -> int:
    """Return a positive integer for ``val`` or ``default`` when invalid."""
    try:
        k = int(val) if val is not None else default
    except (TypeError, ValueError):
        return default
    return k if k > 0 else default
=======
def _coerce_k(value: int | str | None) -> int:
    """Return a positive integer ``k`` for memory queries.

    Falls back to :func:`_get_mem_top_k` when ``value`` is ``None`` or
    cannot be interpreted as a positive integer.
    """

    if value is None:
        return _get_mem_top_k()
    try:
        k = int(value)
    except (TypeError, ValueError):
        logger.warning("Invalid top_k %r; defaulting to %s", value, _get_mem_top_k())
        return _get_mem_top_k()
    if k <= 0:
        logger.warning(
            "top_k %d must be positive; defaulting to %s", k, _get_mem_top_k()
        )
        return _get_mem_top_k()
    return k
>>>>>>> 76285565


@dataclass
class PromptBuilder:
    @staticmethod
    def build(
        user_prompt: str,
        *,
        session_id: str = "default",
        user_id: str = "anon",
        custom_instructions: str = "",
        debug: bool = False,
        debug_info: str = "",
        top_k: int | str | None = None,
        **_: Any,
    ) -> Tuple[str, int]:
        """Return a tuple of (prompt_str, prompt_tokens).

        Additional keyword arguments (e.g., ``temperature`` or ``top_p``)
        are accepted for compatibility with generation options and are
        currently ignored by the builder.
        """
        date_time = datetime.utcnow().replace(tzinfo=timezone.utc).isoformat()
        summary = memgpt.summarize_session(session_id, user_id=user_id) or ""
        if top_k is None:
            top_k = _coerce_k(_get_mem_top_k())
            logger.warning("top_k missing; defaulting to %s", top_k)
<<<<<<< HEAD
        else:
            top_k = _coerce_k(top_k)
=======
        k = min(_coerce_k(top_k), 3)
>>>>>>> 76285565
        rec = log_record_var.get()
        if rec:
            rec.embed_tokens = count_tokens(user_prompt)
            rec.rag_top_k = k
        memories: List[str] = query_user_memories(user_id, user_prompt, k=k)
        while count_tokens("\n".join(memories)) > 55 and memories:
            memories.pop()
        dbg = debug_info if debug else ""
        base_prompt = _PROMPT_CORE
        base_replacements = {
            "date_time": date_time,
            "conversation_summary": summary,
            "memories": "",
            "custom_instructions": custom_instructions,
            "user_prompt": user_prompt,
            "debug_info": dbg,
        }
        for key, val in base_replacements.items():
            base_prompt = base_prompt.replace(f"{{{{{key}}}}}", val)
        base_tokens = count_tokens(base_prompt)

        # Token budgeting: remove summary first, then drop low-sim/oldest
        mem_list = list(memories)
        while True:
            prompt = _PROMPT_CORE
            mem_text = "\n".join(mem_list)
            replacements = {
                "date_time": date_time,
                "conversation_summary": summary,
                "memories": mem_text,
                "custom_instructions": custom_instructions,
                "user_prompt": user_prompt,
                "debug_info": dbg,
            }
            for key, val in replacements.items():
                prompt = prompt.replace(f"{{{{{key}}}}}", val)
            prompt_tokens = count_tokens(prompt)
            if prompt_tokens <= MAX_PROMPT_TOKENS and prompt_tokens - base_tokens <= 75:
                break
            if summary:
                summary = ""
                base_replacements["conversation_summary"] = ""
                base_prompt = _PROMPT_CORE
                for key, val in base_replacements.items():
                    base_prompt = base_prompt.replace(f"{{{{{key}}}}}", val)
                base_tokens = count_tokens(base_prompt)
                continue
            if mem_list:
                mem_list.pop()
                continue
            break
        if rec:
            rec.retrieval_count = len(mem_list)
        return prompt, prompt_tokens


__all__ = ["PromptBuilder", "MAX_PROMPT_TOKENS"]<|MERGE_RESOLUTION|>--- conflicted
+++ resolved
@@ -23,26 +23,15 @@
 # note: if tiktoken is missing, token_utils.count_tokens will perform a
 # naive word-based count which is sufficient for tests.
 
-
 logger = logging.getLogger(__name__)
 
 
-<<<<<<< HEAD
-def _coerce_k(val: int | str | None, default: int = 5) -> int:
-    """Return a positive integer for ``val`` or ``default`` when invalid."""
-    try:
-        k = int(val) if val is not None else default
-    except (TypeError, ValueError):
-        return default
-    return k if k > 0 else default
-=======
 def _coerce_k(value: int | str | None) -> int:
-    """Return a positive integer ``k`` for memory queries.
+    """Return a positive integer `k` for memory queries.
 
-    Falls back to :func:`_get_mem_top_k` when ``value`` is ``None`` or
+    Falls back to :func:`_get_mem_top_k` when `value` is None or
     cannot be interpreted as a positive integer.
     """
-
     if value is None:
         return _get_mem_top_k()
     try:
@@ -56,7 +45,6 @@
         )
         return _get_mem_top_k()
     return k
->>>>>>> 76285565
 
 
 @dataclass
@@ -75,30 +63,33 @@
     ) -> Tuple[str, int]:
         """Return a tuple of (prompt_str, prompt_tokens).
 
-        Additional keyword arguments (e.g., ``temperature`` or ``top_p``)
+        Additional keyword arguments (e.g., `temperature` or `top_p`)
         are accepted for compatibility with generation options and are
         currently ignored by the builder.
         """
+        # timestamp
         date_time = datetime.utcnow().replace(tzinfo=timezone.utc).isoformat()
+
+        # summarize recent conversation
         summary = memgpt.summarize_session(session_id, user_id=user_id) or ""
-        if top_k is None:
-            top_k = _coerce_k(_get_mem_top_k())
-            logger.warning("top_k missing; defaulting to %s", top_k)
-<<<<<<< HEAD
-        else:
-            top_k = _coerce_k(top_k)
-=======
-        k = min(_coerce_k(top_k), 3)
->>>>>>> 76285565
+
+        # sanitize and coerce top_k for memory lookup
+        k = _coerce_k(top_k)
+
+        # record telemetry
         rec = log_record_var.get()
         if rec:
             rec.embed_tokens = count_tokens(user_prompt)
             rec.rag_top_k = k
+
+        # fetch and trim memories
         memories: List[str] = query_user_memories(user_id, user_prompt, k=k)
+        # trim so that memories blob itself stays under a small token budget
         while count_tokens("\n".join(memories)) > 55 and memories:
             memories.pop()
+
+        # assemble base prompt with core + placeholders
         dbg = debug_info if debug else ""
-        base_prompt = _PROMPT_CORE
         base_replacements = {
             "date_time": date_time,
             "conversation_summary": summary,
@@ -107,12 +98,13 @@
             "user_prompt": user_prompt,
             "debug_info": dbg,
         }
+        base_prompt = _PROMPT_CORE
         for key, val in base_replacements.items():
             base_prompt = base_prompt.replace(f"{{{{{key}}}}}", val)
         base_tokens = count_tokens(base_prompt)
 
-        # Token budgeting: remove summary first, then drop low-sim/oldest
-        mem_list = list(memories)
+        # budget overall prompt tokens, popping summary then oldest memories
+        mem_list = memories.copy()
         while True:
             prompt = _PROMPT_CORE
             mem_text = "\n".join(mem_list)
@@ -126,23 +118,28 @@
             }
             for key, val in replacements.items():
                 prompt = prompt.replace(f"{{{{{key}}}}}", val)
+
             prompt_tokens = count_tokens(prompt)
+            # stop trimming when within both the max and the delta budget
             if prompt_tokens <= MAX_PROMPT_TOKENS and prompt_tokens - base_tokens <= 75:
                 break
+
+            # drop summary first, then oldest memory entries
             if summary:
                 summary = ""
-                base_replacements["conversation_summary"] = ""
-                base_prompt = _PROMPT_CORE
-                for key, val in base_replacements.items():
-                    base_prompt = base_prompt.replace(f"{{{{{key}}}}}", val)
-                base_tokens = count_tokens(base_prompt)
+                base_tokens = count_tokens(
+                    _PROMPT_CORE.replace("{{conversation_summary}}", "")
+                )
                 continue
             if mem_list:
                 mem_list.pop()
                 continue
             break
+
+        # finalize telemetry count
         if rec:
             rec.retrieval_count = len(mem_list)
+
         return prompt, prompt_tokens
 
 
