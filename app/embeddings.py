--- conflicted
+++ resolved
@@ -1,12 +1,12 @@
 """Embedding utilities supporting OpenAI and local LLaMA backends.
 
 This module exposes a single :func:`embed` coroutine which returns a vector of
-floats for a given input text.  The backend is selected via the
+floats for a given input text. The backend is selected via the
 ``EMBEDDING_BACKEND`` environment variable and can be ``"openai"``,
 ``"llama"``, or ``"stub"``.
 
 When using the LLaMA backend a local ``gguf`` model path must be supplied via
-``LLAMA_EMBEDDINGS_MODEL``.  The embeddings for LLaMA are produced using
+``LLAMA_EMBEDDINGS_MODEL``. The embeddings for LLaMA are produced using
 ``llama-cpp-python`` which executes synchronously and is therefore dispatched to
 ``asyncio``'s default executor.
 
@@ -17,29 +17,43 @@
 from __future__ import annotations
 
 import asyncio
+import hashlib
+import logging
 import os
 import time
-import logging
 from functools import lru_cache
-from typing import List, Dict, TYPE_CHECKING
-import hashlib
+from typing import Dict, List, TYPE_CHECKING
+
 import numpy as np
-
-
 
 if TYPE_CHECKING:  # pragma: no cover - for type checkers only
     from openai import OpenAI
 
 logger = logging.getLogger(__name__)
 
-
+# ---------------------------------------------------------------------------
+# Globals & config
+# ---------------------------------------------------------------------------
+
+_TTL = 24 * 60 * 60  # seconds, for OpenAI sync cache bucket
 _llama_model = None
 
+# Optional dependency
+try:  # pragma: no cover
+    from llama_cpp import Llama  # type: ignore
+except Exception:  # pragma: no cover
+    Llama = None  # type: ignore
+
+
+# ---------------------------------------------------------------------------
+# Deterministic stub (for tests / in-memory stores)
+# ---------------------------------------------------------------------------
 
 def _embed_stub(text: str) -> List[float]:
-    """Return a deterministic local embedding used for tests and in‑memory stores."""
-
-    # 8-dim “thumbprint” to keep semantic-cache tests meaningful
+    """Return a deterministic local embedding used for tests and in-memory stores.
+
+    8-dim “thumbprint” keeps semantic-cache tests meaningful without external calls.
+    """
     h = hashlib.sha256(text.encode()).digest()
     return (
         np.frombuffer(h[:32], dtype=np.uint8)
@@ -50,67 +64,9 @@
     )
 
 
-def embed_sync(text: str) -> List[float]:
-    """Synchronous helper used by vector stores."""
-
-<<<<<<< HEAD
-    • In CI / pytest we short-circuit to a deterministic local vector so no
-      network calls ever happen.
-    """
-    backend = os.getenv("EMBEDDING_BACKEND", "openai").lower()
-    model = (
-        os.getenv("EMBED_MODEL", "text-embedding-3-small")
-        if backend == "openai"
-        else os.getenv("LLAMA_EMBEDDINGS_MODEL", "")
-    )
-    logger.debug("embed_sync backend=%s model=%s", backend, model)
-    if os.getenv("PYTEST_CURRENT_TEST") or \
-       os.getenv("VECTOR_STORE", "").lower() in {"memory", "inmemory"}:
-        # 8-dim “thumbprint” to keep semantic-cache tests meaningful
-        h = hashlib.sha256(text.encode()).digest()
-        return np.frombuffer(h[:32], dtype=np.uint8).astype("float32")\
-                 .reshape(8, 4).mean(axis=1).tolist()
-=======
-    backend = os.getenv("EMBEDDING_BACKEND", "openai").lower()
-    if backend != "stub" and (
-        os.getenv("PYTEST_CURRENT_TEST")
-        or os.getenv("VECTOR_STORE", "").lower() in {"memory", "inmemory"}
-    ):
-        backend = "stub"
->>>>>>> b3f1d015
-
-    logger.debug("Embedding backend: %s", backend)
-
-    if backend == "stub":
-        return _embed_stub(text)
-    if backend == "openai":
-        bucket = int(time.time() // _TTL)
-        return _embed_openai_sync(text, bucket)
-    if backend == "llama":
-        model = _get_llama_model()
-        result = model.create_embedding(text)
-        return result["data"][0]["embedding"]
-    raise ValueError(f"Unsupported EMBEDDING_BACKEND: {backend}")
-
-
-def get_openai_client() -> "OpenAI":
-    """Return a synchronous OpenAI client.
-
-    The client is instantiated on each call to avoid cross-test pollution when
-    the ``openai`` module is monkey-patched. The overhead is negligible for the
-    lightweight test embeddings used in this project.
-    """
-
-    from openai import OpenAI  # type: ignore
-
-    return OpenAI()
-
-
-try:  # pragma: no cover - import guarded for optional dependency
-    from llama_cpp import Llama  # type: ignore
-except Exception:  # pragma: no cover - if library not installed
-    Llama = None  # type: ignore
-
+# ---------------------------------------------------------------------------
+# LLaMA backend (sync init, run in executor)
+# ---------------------------------------------------------------------------
 
 def _get_llama_model():
     """Lazily instantiate and cache the LLaMA model for embeddings."""
@@ -125,39 +81,43 @@
     return _llama_model
 
 
-_TTL = 24 * 60 * 60
+def _reset_llama_model_for_tests():  # pragma: no cover - test helper
+    global _llama_model
+    _llama_model = None
+
+
+# ---------------------------------------------------------------------------
+# OpenAI backend (sync path with TTL cache)
+# ---------------------------------------------------------------------------
+
+def get_openai_client() -> "OpenAI":
+    """Return a synchronous OpenAI client (instantiate per call for test isolation)."""
+    from openai import OpenAI  # type: ignore
+    return OpenAI()
 
 
 @lru_cache(maxsize=5_000)
 def _embed_openai_sync(text: str, ttl_bucket: int) -> List[float]:
-    """Return an embedding using the OpenAI sync client."""
+    """Return an embedding using the OpenAI sync client (cached by TTL bucket)."""
     client = get_openai_client()
     model = os.getenv("EMBED_MODEL", "text-embedding-3-small")
-    # Explicitly request float encoding to avoid base64 payloads returned by newer SDKs
-    # Fall back to legacy signature for older clients/stubs that don't accept encoding_format
     try:
-        resp = client.embeddings.create(
-            model=model,
-            input=text,
-            encoding_format="float",
-        )
+        resp = client.embeddings.create(model=model, input=text, encoding_format="float")
     except TypeError:
-        # Older clients (or unit test stubs) may not support encoding_format
+        # Older SDKs / stubs that don't accept encoding_format
         resp = client.embeddings.create(model=model, input=text)
+
     embedding = resp.data[0].embedding
-    # Defensive: if a base64 string is ever returned, decode to float32
-    if isinstance(embedding, str):  # pragma: no cover - safety hatch
+    if isinstance(embedding, str):  # pragma: no cover - safety hatch for base64
         try:
             try:
                 import pybase64 as base64  # type: ignore
-            except Exception:  # fallback to stdlib
+            except Exception:
                 import base64  # type: ignore
             raw = base64.b64decode(embedding)
-            vec = np.frombuffer(raw, dtype=np.float32).astype("float32").tolist()
-            return vec
-        except Exception:
-            # Re-raise with context so callers see a clear error
-            raise RuntimeError("Unexpected base64 embedding format from OpenAI API")
+            return np.frombuffer(raw, dtype=np.float32).astype("float32").tolist()
+        except Exception as e:
+            raise RuntimeError("Unexpected base64 embedding format from OpenAI API") from e
     return embedding  # type: ignore[return-value]
 
 
@@ -179,24 +139,60 @@
     return await loop.run_in_executor(None, _run)
 
 
+# ---------------------------------------------------------------------------
+# Public API
+# ---------------------------------------------------------------------------
+
+def embed_sync(text: str) -> List[float]:
+    """Synchronous helper used by vector stores."""
+    backend = os.getenv("EMBEDDING_BACKEND", "openai").lower()
+
+    # In CI/pytest or when using in-memory vector store, force stub to avoid network.
+    if backend != "stub" and (
+        os.getenv("PYTEST_CURRENT_TEST")
+        or os.getenv("VECTOR_STORE", "").lower() in {"memory", "inmemory"}
+    ):
+        backend = "stub"
+
+    model = (
+        os.getenv("EMBED_MODEL", "text-embedding-3-small")
+        if backend == "openai"
+        else os.getenv("LLAMA_EMBEDDINGS_MODEL", "")
+    )
+    logger.debug("embed_sync backend=%s model=%s", backend, model)
+
+    if backend == "stub":
+        return _embed_stub(text)
+    if backend == "openai":
+        bucket = int(time.time() // _TTL)
+        return _embed_openai_sync(text, bucket)
+    if backend == "llama":
+        result = _get_llama_model().create_embedding(text)
+        return result["data"][0]["embedding"]
+    raise ValueError(f"Unsupported EMBEDDING_BACKEND: {backend}")
+
+
 async def embed(text: str) -> List[float]:
-    """Return an embedding vector for ``text``.
-
-    The backend is chosen according to the ``EMBEDDING_BACKEND`` environment
-    variable which defaults to ``"openai"``.
+    """Return an embedding vector for ``text`` (async).
+
+    Backend chosen by ``EMBEDDING_BACKEND`` (default: ``openai``).
     """
-
     backend = os.getenv("EMBEDDING_BACKEND", "openai").lower()
-<<<<<<< HEAD
+
+    # Mirror sync behavior for tests / memory store
+    if backend != "stub" and (
+        os.getenv("PYTEST_CURRENT_TEST")
+        or os.getenv("VECTOR_STORE", "").lower() in {"memory", "inmemory"}
+    ):
+        backend = "stub"
+
     model = (
         os.getenv("EMBED_MODEL", "text-embedding-3-small")
         if backend == "openai"
         else os.getenv("LLAMA_EMBEDDINGS_MODEL", "")
     )
     logger.debug("embed backend=%s model=%s", backend, model)
-=======
-    logger.debug("Embedding backend: %s", backend)
->>>>>>> b3f1d015
+
     if backend == "openai":
         return await _embed_openai(text)
     if backend == "llama":
@@ -206,14 +202,11 @@
     raise ValueError(f"Unsupported EMBEDDING_BACKEND: {backend}")
 
 
-async def benchmark(
-    text: str, iterations: int = 10, user_id: str | None = None
-) -> Dict[str, float]:
-    """Run ``embed`` ``iterations`` times and log latency and throughput.
+async def benchmark(text: str, iterations: int = 10, user_id: str | None = None) -> Dict[str, float]:
+    """Run ``embed`` ``iterations`` times and log latency & throughput.
 
     ``user_id`` is accepted for interface parity but is not used.
     """
-
     start = time.perf_counter()
     for _ in range(iterations):
         await embed(text)
