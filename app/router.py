import logging
import os
import inspect
from typing import Any, Awaitable, Callable

import httpx

from fastapi import Depends, HTTPException, status

from .analytics import record
from .deps.user import get_current_user_id
from .gpt_client import SYSTEM_PROMPT, ask_gpt
from .history import append_history
from .home_assistant import handle_command
from .intent_detector import detect_intent
import app.llama_integration as llama_integration
from .llama_integration import ask_llama

try:  # pragma: no cover - fall back if circuit flag missing
    from .llama_integration import llama_circuit_open  # type: ignore
except Exception:  # pragma: no cover - defensive
    llama_circuit_open = False  # type: ignore
from .memory import memgpt
from .memory.vector_store import add_user_memory, cache_answer, lookup_cached_answer
from .model_picker import pick_model
from . import model_picker as model_picker_module
from .prompt_builder import PromptBuilder
from .skills.base import SKILLS as BUILTIN_CATALOG, check_builtin_skills
from .skills.smalltalk_skill import SmalltalkSkill
from .telemetry import log_record_var
from .token_utils import count_tokens

logger = logging.getLogger(__name__)

# ---------------------------------------------------------------------------
# Constants / Config
# ---------------------------------------------------------------------------
ALLOWED_GPT_MODELS: set[str] = set(
    os.getenv("ALLOWED_GPT_MODELS", "gpt-4o,gpt-4,gpt-3.5-turbo").split(",")
)
ALLOWED_LLAMA_MODELS: set[str] = set(
    filter(None, os.getenv("ALLOWED_LLAMA_MODELS", "llama3:latest,llama3").split(","))
)
CATALOG = BUILTIN_CATALOG  # allows tests to monkey‑patch
_SMALLTALK = SmalltalkSkill()

# Mirror of llama_integration health flag so tests can adjust routing.
LLAMA_HEALTHY: bool = True

# ---------------------------------------------------------------------------
# Helpers
# ---------------------------------------------------------------------------


def _low_conf(resp: str) -> bool:
    import re

    if not resp.strip():
        return True
    if re.search(r"\b(i don't know|i am not sure|not sure|cannot help)\b", resp, re.I):
        return True
    return False


# ---------------------------------------------------------------------------
# Main entry‑point
# ---------------------------------------------------------------------------
async def route_prompt(
    prompt: str,
    model_override: str | None = None,
    user_id: str = Depends(get_current_user_id),
    stream_cb: Callable[[str], Awaitable[None]] | None = None,
    **gen_opts: Any,
) -> Any:
    rec = log_record_var.get()
    norm_prompt = prompt.lower().strip()
    tokens = count_tokens(prompt)
    if rec:
        rec.prompt = prompt
        rec.embed_tokens = tokens
        rec.user_id = user_id
    session_id = rec.session_id if rec and rec.session_id else "default"
<<<<<<< HEAD
    # Honor both DEBUG_MODEL_ROUTING and DEBUG envs
    debug_route = (
        os.getenv("DEBUG_MODEL_ROUTING", "").lower() in {"1", "true", "yes"}
        or os.getenv("DEBUG", "").lower() in {"1", "true", "yes"}
    )
=======
    debug_route = model_override is None and os.getenv(
        "DEBUG_MODEL_ROUTING", ""
    ).lower() in {"1", "true", "yes"}
>>>>>>> 465c565b

    def _dry(engine: str, model: str) -> str:
        # Normalise llama model label to omit ":latest" suffix for stable test output
        label = model.split(":")[0] if engine == "llama" else model
        msg = f"[dry-run] would call {engine} {label}"
        logger.info(msg)
        if rec:
            rec.engine_used = engine
            rec.model_name = label
            rec.response = msg
        return msg

    # Circuit breaker check: degrade to GPT if LLaMA is unavailable
    if llama_circuit_open:
        llama_integration.LLAMA_HEALTHY = False
        # keep model picker in sync so GPT is selected
        model_picker_module.LLAMA_HEALTHY = False

    intent, priority = detect_intent(prompt)
    # If the LLaMA circuit is open, bypass all skills to force model path
    bypass_skills = bool(llama_circuit_open)

    # 1️⃣ Explicit override (bypass skills like smalltalk)
    if model_override:
        mv = model_override.strip()
        logger.info("🔀 Model override requested → %s", mv)
        # GPT override
        if mv.startswith("gpt"):
            if mv not in ALLOWED_GPT_MODELS:
                raise HTTPException(status_code=400, detail=f"Model '{mv}' not allowed")
            try:
                return await _call_gpt_override(
                    mv, prompt, norm_prompt, session_id, user_id, rec, stream_cb
                )
            except (httpx.HTTPError, RuntimeError) as e:
                logger.warning("GPT override failed: %s", e)
                if llama_integration.LLAMA_HEALTHY:
                    fallback_built, fallback_pt = PromptBuilder.build(
                        prompt,
                        session_id=session_id,
                        user_id=user_id,
                        **gen_opts,
                    )
                    fallback_model = os.getenv("OLLAMA_MODEL", "llama3")
                    return await _call_llama(
                        prompt=prompt,
                        built_prompt=fallback_built,
                        model=fallback_model,
                        rec=rec,
                        norm_prompt=norm_prompt,
                        session_id=session_id,
                        user_id=user_id,
                        ptoks=fallback_pt,
                        stream_cb=stream_cb,
                        gen_opts=gen_opts,
                    )
                raise HTTPException(
                    status_code=status.HTTP_503_SERVICE_UNAVAILABLE,
                    detail=f"GPT backend unavailable: {e}",
                )
        # LLaMA override
        if mv.startswith("llama"):
            if ALLOWED_LLAMA_MODELS and mv not in ALLOWED_LLAMA_MODELS:
                raise HTTPException(status_code=400, detail=f"Model '{mv}' not allowed")
            if not llama_integration.LLAMA_HEALTHY:
                raise HTTPException(
                    status_code=status.HTTP_503_SERVICE_UNAVAILABLE,
                    detail="LLaMA backend unavailable",
                )
            return await _call_llama_override(
                mv,
                prompt,
                norm_prompt,
                session_id,
                user_id,
                rec,
                stream_cb,
                gen_opts,
            )
        raise HTTPException(
            status_code=400, detail=f"Unknown or disallowed model '{mv}'"
        )

    # Cache check should happen before smalltalk so cached answers short‑circuit
    cached = lookup_cached_answer(norm_prompt)
    if cached is not None:
        if rec:
            rec.cache_hit = True
        return await _finalise("cache", prompt, cached, rec)

    if not bypass_skills and intent == "smalltalk":
        try:
            skill_resp = await _SMALLTALK.handle(prompt)
        except Exception:
            skill_resp = None
        if skill_resp is not None:
            if rec:
                rec.engine_used = "skill"
                rec.response = str(skill_resp)
            await append_history(prompt, "skill", str(skill_resp))
            await record("done", source="skill")
            return skill_resp

    skip_skills = intent == "chat" and priority == "high"

    # 2️⃣ Built‑in skills
    if not skip_skills and not bypass_skills:
        for entry in CATALOG:
            if isinstance(entry, tuple) and len(entry) == 2:
                keywords, SkillClass = entry
                if any(kw in prompt for kw in keywords):
                    return await _run_skill(prompt, SkillClass, rec)
        skill_resp = await check_builtin_skills(prompt)
        if skill_resp is not None:
            return await _finalise("skill", prompt, skill_resp, rec)

    # 3️⃣ Home‑Assistant
    ha_resp = handle_command(prompt)
    if inspect.isawaitable(ha_resp):
        ha_resp = await ha_resp
    if ha_resp is not None:
        return await _finalise("ha", prompt, ha_resp.message, rec)

    # 4️⃣ Cache (secondary check in case routing above changed state)
    cached = lookup_cached_answer(norm_prompt)
    if cached is not None:
        if rec:
            rec.cache_hit = True
        return await _finalise("cache", prompt, cached, rec)

    # 5️⃣ Automatic selection
    engine, model_name = pick_model(prompt, intent, tokens)
    built_prompt, ptoks = PromptBuilder.build(
        prompt,
        session_id=session_id,
        user_id=user_id,
        custom_instructions=getattr(rec, "custom_instructions", ""),
        debug=debug_route,
        debug_info=getattr(rec, "debug_info", ""),
        **gen_opts,
    )
    if rec:
        rec.prompt_tokens = ptoks

    if engine == "gpt":
        if debug_route:
            return _dry("gpt", model_name)
        try:
            return await _call_gpt(
                prompt=prompt,
                built_prompt=built_prompt,
                model=model_name,
                rec=rec,
                norm_prompt=norm_prompt,
                session_id=session_id,
                user_id=user_id,
                ptoks=ptoks,
                stream_cb=stream_cb,
            )
        except Exception as e:
            logger.warning("GPT call failed: %s", e)
            if llama_integration.LLAMA_HEALTHY:
                fallback_model = os.getenv("OLLAMA_MODEL", "llama3")
                return await _call_llama(
                    prompt=prompt,
                    built_prompt=built_prompt,
                    model=fallback_model,
                    rec=rec,
                    norm_prompt=norm_prompt,
                    session_id=session_id,
                    user_id=user_id,
                    ptoks=ptoks,
                    stream_cb=stream_cb,
                )
            raise HTTPException(
                status_code=status.HTTP_503_SERVICE_UNAVAILABLE,
                detail="GPT backend unavailable",
            )

    if engine == "llama" and (LLAMA_HEALTHY or llama_integration.LLAMA_HEALTHY):
        if debug_route:
            return _dry("llama", model_name)
        return await _call_llama(
            prompt=prompt,
            built_prompt=built_prompt,
            model=model_name,
            rec=rec,
            norm_prompt=norm_prompt,
            session_id=session_id,
            user_id=user_id,
            ptoks=ptoks,
            stream_cb=stream_cb,
            gen_opts=gen_opts,
        )

    # Fallback GPT-4o
    if debug_route:
        return _dry("gpt", "gpt-4o")
    try:
        return await _call_gpt(
            prompt=prompt,
            built_prompt=built_prompt,
            model="gpt-4o",
            rec=rec,
            norm_prompt=norm_prompt,
            session_id=session_id,
            user_id=user_id,
            ptoks=ptoks,
            stream_cb=stream_cb,
        )
    except Exception as e:
        logger.warning("GPT fallback failed: %s", e)
        if llama_integration.LLAMA_HEALTHY:
            fallback_model = os.getenv("OLLAMA_MODEL", "llama3")
            return await _call_llama(
                prompt=prompt,
                built_prompt=built_prompt,
                model=fallback_model,
                rec=rec,
                norm_prompt=norm_prompt,
                session_id=session_id,
                user_id=user_id,
                ptoks=ptoks,
                stream_cb=stream_cb,
                gen_opts=gen_opts,
            )
        raise HTTPException(
            status_code=status.HTTP_503_SERVICE_UNAVAILABLE,
            detail="GPT backend unavailable",
        )


# -------------------------------
# Override and helper routines
# -------------------------------
async def _call_gpt_override(
    model,
    prompt,
    norm_prompt,
    session_id,
    user_id,
    rec,
    stream_cb: Callable[[str], Awaitable[None]] | None = None,
):
    built, pt = PromptBuilder.build(prompt, session_id=session_id, user_id=user_id)
    try:
        text, pt, ct, cost = await ask_gpt(
            built, model, SYSTEM_PROMPT, stream=bool(stream_cb), on_token=stream_cb
        )
    except TypeError:
        text, pt, ct, cost = await ask_gpt(built, model, SYSTEM_PROMPT)
    if rec:
        rec.engine_used = "gpt"
        rec.model_name = model
        rec.prompt_tokens = pt
        rec.completion_tokens = ct
        rec.cost_usd = cost
        rec.response = text
    await append_history(prompt, "gpt", text)
    await record("gpt", source="override")
    memgpt.store_interaction(prompt, text, session_id=session_id, user_id=user_id)
    add_user_memory(user_id, f"Q: {prompt}\nA: {text}")
    try:
        cache_answer(prompt=norm_prompt, answer=text)
    except Exception as e:  # pragma: no cover
        logger.warning("QA cache store failed (gpt override): %s", e)
    return text


async def _call_llama_override(
    model,
    prompt,
    norm_prompt,
    session_id,
    user_id,
    rec,
    stream_cb: Callable[[str], Awaitable[None]] | None = None,
    gen_opts: dict[str, Any] | None = None,
):
    built, pt = PromptBuilder.build(
        prompt, session_id=session_id, user_id=user_id, **(gen_opts or {})
    )
    tokens: list[str] = []
    logger.debug(
        "LLaMA override opts: temperature=%s top_p=%s",
        (gen_opts or {}).get("temperature"),
        (gen_opts or {}).get("top_p"),
    )
    try:
        async for tok in ask_llama(built, model, **(gen_opts or {})):
            tokens.append(tok)
            if stream_cb:
                await stream_cb(tok)
    except Exception:
        raise HTTPException(status_code=503, detail="LLaMA backend unavailable")
    result_text = "".join(tokens).strip()
    if not result_text or _low_conf(result_text):
        raise HTTPException(status_code=503, detail="Low-confidence LLaMA response")
    if rec:
        rec.engine_used = "llama"
        rec.model_name = model
        rec.prompt_tokens = pt
        rec.response = result_text
    await append_history(prompt, "llama", result_text)
    await record("llama", source="override")
    memgpt.store_interaction(
        prompt, result_text, session_id=session_id, user_id=user_id
    )
    add_user_memory(user_id, f"Q: {prompt}\nA: {result_text}")
    try:
        cache_answer(prompt=norm_prompt, answer=result_text)
    except Exception as e:  # pragma: no cover
        logger.warning("QA cache store failed (llama override): %s", e)
    return result_text


async def _call_gpt(
    *,
    prompt: str,
    built_prompt: str,
    model: str,
    rec,
    norm_prompt: str,
    session_id: str,
    user_id: str,
    ptoks: int,
    stream_cb: Callable[[str], Awaitable[None]] | None = None,
    fallback: bool = False,
):
    try:
        text, pt, ct, cost = await ask_gpt(
            built_prompt,
            model,
            SYSTEM_PROMPT,
            stream=bool(stream_cb),
            on_token=stream_cb,
        )
    except TypeError:
        text, pt, ct, cost = await ask_gpt(built_prompt, model, SYSTEM_PROMPT)
    if rec:
        rec.engine_used = "gpt"
        rec.model_name = model
        rec.prompt_tokens = pt
        rec.completion_tokens = ct
        rec.cost_usd = cost
        rec.response = text
    memgpt.store_interaction(prompt, text, session_id=session_id, user_id=user_id)
    add_user_memory(user_id, f"Q: {prompt}\nA: {text}")
    try:
        cache_answer(prompt=norm_prompt, answer=text)
    except Exception as e:  # pragma: no cover
        logger.warning("QA cache store failed (gpt): %s", e)
    return await _finalise("gpt", prompt, text, rec, fallback=fallback)


async def _call_llama(
    *,
    prompt: str,
    built_prompt: str,
    model: str,
    rec,
    norm_prompt: str,
    session_id: str,
    user_id: str,
    ptoks: int,
    stream_cb: Callable[[str], Awaitable[None]] | None = None,
    gen_opts: dict[str, Any] | None = None,
):
    tokens: list[str] = []
    logger.debug(
        "LLaMA opts: temperature=%s top_p=%s",
        (gen_opts or {}).get("temperature"),
        (gen_opts or {}).get("top_p"),
    )
    try:
        result = ask_llama(built_prompt, model, **(gen_opts or {}))
        if inspect.isasyncgen(result):
            async for tok in result:
                tokens.append(tok)
                if stream_cb:
                    await stream_cb(tok)
            result_text = "".join(tokens).strip()
        else:
            if inspect.isawaitable(result):
                result = await result
            if isinstance(result, dict) and result.get("error"):
                raise RuntimeError(str(result.get("error")))
            result_text = (result or "").strip()
    except Exception:
        fallback_model = os.getenv("OPENAI_MODEL", "gpt-4o")
        try:
            text = await _call_gpt(
                prompt=prompt,
                built_prompt=built_prompt,
                model=fallback_model,
                rec=rec,
                norm_prompt=norm_prompt,
                session_id=session_id,
                user_id=user_id,
                ptoks=ptoks,
                stream_cb=stream_cb,
                fallback=True,
            )
            return text
        except Exception:
            raise HTTPException(
                status_code=status.HTTP_503_SERVICE_UNAVAILABLE,
                detail="GPT backend unavailable",
            )
    if not result_text or _low_conf(result_text):
        # Mark LLaMA unhealthy and fall back to GPT on empty or low-confidence replies
        global LLAMA_HEALTHY
        LLAMA_HEALTHY = False
        llama_integration.LLAMA_HEALTHY = False
        fallback_model = os.getenv("OPENAI_MODEL", "gpt-4o")
        try:
            text = await _call_gpt(
                prompt=prompt,
                built_prompt=built_prompt,
                model=fallback_model,
                rec=rec,
                norm_prompt=norm_prompt,
                session_id=session_id,
                user_id=user_id,
                ptoks=ptoks,
                stream_cb=stream_cb,
                fallback=True,
            )
            return text
        except Exception:
            raise HTTPException(
                status_code=status.HTTP_503_SERVICE_UNAVAILABLE,
                detail="GPT backend unavailable",
            )
    if rec:
        rec.engine_used = "llama"
        rec.model_name = model
        rec.prompt_tokens = ptoks
        rec.response = result_text
    memgpt.store_interaction(
        prompt, result_text, session_id=session_id, user_id=user_id
    )
    add_user_memory(user_id, f"Q: {prompt}\nA: {result_text}")
    try:
        cache_answer(prompt=norm_prompt, answer=result_text)
    except Exception as e:  # pragma: no cover
        logger.warning("QA cache store failed (llama): %s", e)
    return await _finalise("llama", prompt, result_text, rec)


async def _finalise(engine: str, prompt: str, text: str, rec, *, fallback: bool = False):
    if rec:
        rec.engine_used = engine
        rec.response = text
    await append_history(prompt, engine, text)
    await record(engine, fallback=fallback)
    return text


async def _run_skill(prompt: str, SkillClass, rec):
    skill_resp = await SkillClass().handle(prompt)
    return await _finalise("skill", prompt, str(skill_resp), rec)<|MERGE_RESOLUTION|>--- conflicted
+++ resolved
@@ -80,17 +80,11 @@
         rec.embed_tokens = tokens
         rec.user_id = user_id
     session_id = rec.session_id if rec and rec.session_id else "default"
-<<<<<<< HEAD
     # Honor both DEBUG_MODEL_ROUTING and DEBUG envs
     debug_route = (
         os.getenv("DEBUG_MODEL_ROUTING", "").lower() in {"1", "true", "yes"}
         or os.getenv("DEBUG", "").lower() in {"1", "true", "yes"}
     )
-=======
-    debug_route = model_override is None and os.getenv(
-        "DEBUG_MODEL_ROUTING", ""
-    ).lower() in {"1", "true", "yes"}
->>>>>>> 465c565b
 
     def _dry(engine: str, model: str) -> str:
         # Normalise llama model label to omit ":latest" suffix for stable test output
