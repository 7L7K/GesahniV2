from __future__ import annotations

import logging
import os
from typing import Any

from fastapi import HTTPException, Depends
from .analytics import record
from .gpt_client import ask_gpt, SYSTEM_PROMPT
from .history import append_history
from .home_assistant import handle_command
from .memory.vector_store import (
    add_user_memory,
    cache_answer,
    lookup_cached_answer,
)
from .llama_integration import ask_llama
from . import llama_integration
from .model_picker import pick_model
from .telemetry import log_record_var
from .memory import memgpt
from .prompt_builder import PromptBuilder
from .token_utils import count_tokens
from .skills.base import SKILLS as BUILTIN_CATALOG, check_builtin_skills
from . import skills  # populate built-in registry (SmalltalkSkill, etc.)  # noqa: F401
from .intent_detector import detect_intent
from .deps.user import get_current_user_id


logger = logging.getLogger(__name__)

# Expose this so tests can override/inspect it
ALLOWED_GPT_MODELS = set(
    os.getenv("ALLOWED_GPT_MODELS", "gpt-4o,gpt-4,gpt-3.5-turbo").split(",")
)
# Expose catalog so tests can monkey-patch it
CATALOG = BUILTIN_CATALOG


async def route_prompt(
    prompt: str,
    model_override: str | None = None,
    user_id: str = Depends(get_current_user_id),
) -> Any:
    rec = log_record_var.get()
    tokens = _count_tokens(prompt)
    if rec:
        rec.prompt = prompt
<<<<<<< HEAD
        rec.embed_tokens = tokens
=======
        rec.embed_tokens = count_tokens(prompt)
>>>>>>> 48262762
        rec.user_id = user_id
    session_id = rec.session_id if rec and rec.session_id else "default"
    logger.debug("route_prompt received: %s", prompt)
    norm_prompt = prompt.lower().strip()
    debug_model_routing = os.getenv("DEBUG_MODEL_ROUTING", "").lower() in {
        "1",
        "true",
        "yes",
    }

    def _dry_return(engine: str, model: str) -> str:
        msg = f"[dry-run] would call {engine} {model}"
        logger.info(msg)
        if rec:
            rec.engine_used = engine
            rec.model_name = model
            rec.response = msg
        return msg

    intent, priority = detect_intent(prompt)
    if intent == "smalltalk":
        from .skills.smalltalk_skill import SmalltalkSkill

        skill_resp = await SmalltalkSkill().handle(prompt)
        if rec:
            rec.engine_used = "skill"
        await append_history(prompt, "skill", str(skill_resp))
        await record("done", source="skill")
        return skill_resp
    skip_skills = intent == "chat" and priority == "high"

    # A) Model override if using GPT
    if model_override is not None:
        if model_override in ALLOWED_GPT_MODELS:
            built, _ = PromptBuilder.build(
                prompt, session_id=session_id, user_id=user_id
            )
            if debug_model_routing:
                return _dry_return("gpt", model_override)
            text, pt, ct, unit_price = await ask_gpt(
                built, model_override, SYSTEM_PROMPT
            )
            if rec:
                rec.engine_used = "gpt"
                rec.response = text
                rec.model_name = model_override
                rec.prompt_tokens = pt
                rec.completion_tokens = ct
                rec.cost_usd = ((pt or 0) + (ct or 0)) / 1000 * unit_price
            await append_history(prompt, "gpt", text)
            await record("gpt", fallback=True)
            memgpt.store_interaction(
                prompt, text, session_id=session_id, user_id=user_id
            )
            add_user_memory(user_id, f"Q: {prompt}\nA: {text}")
            cache_answer(norm_prompt, text)
            return text
        else:
            raise HTTPException(
                status_code=400, detail=f"Model override {model_override} not allowed"
            )

    # B) Built-in skills via CATALOG (supports test tuples too)
    if not skip_skills:
        for entry in CATALOG:
            if isinstance(entry, tuple) and len(entry) == 2:
                keywords, SkillClass = entry
                if any(kw in prompt for kw in keywords):
                    skill_resp = await SkillClass().handle(prompt)
                    if rec:
                        rec.engine_used = "skill"
                    await append_history(prompt, "skill", str(skill_resp))
                    await record("done", source="skill")
                    return skill_resp
        # fallback to the helper for real SkillClasses
        skill_resp = await check_builtin_skills(prompt)
        if skill_resp is not None:
            if rec:
                rec.engine_used = "skill"
            await append_history(prompt, "skill", str(skill_resp))
            await record("done", source="skill")
            return skill_resp

    # C) Home Assistant
    ha_resp = await handle_command(prompt)
    if ha_resp is not None:
        if rec:
            rec.engine_used = "ha"
            rec.response = str(ha_resp)
        await append_history(prompt, "ha", str(ha_resp))
        logger.debug("HA handled prompt → %s", ha_resp)
        return ha_resp

    # D) Semantic cache lookup (TTL + feedback)
    norm_prompt = norm_prompt  # already lower+strip above
    cached = lookup_cached_answer(norm_prompt)
    if rec:
        rec.cache_hit = bool(cached)
    if cached is not None:
        if rec:
            rec.engine_used = "cache"
            rec.response = cached
        await append_history(prompt, "cache", cached)
        await record("cache", source="cache")
        logger.debug("Cache hit for prompt: %s", norm_prompt)
        return cached

<<<<<<< HEAD
    # E) Delegate model choice
    engine, model_name = pick_model(prompt, intent, tokens)

    # Build prompt with context
    built_prompt, ptokens = PromptBuilder.build(
        prompt,
        session_id=session_id,
        user_id=user_id,
        custom_instructions=getattr(rec, "custom_instructions", ""),
        debug=os.getenv("DEBUG", "").lower() in {"1", "true", "yes"},
        debug_info=getattr(rec, "debug_info", ""),
    )
    if rec:
        rec.prompt_tokens = ptokens

    if engine == "gpt":
        text, pt, ct, unit_price = await ask_gpt(
            built_prompt, model_name, SYSTEM_PROMPT
        )
=======
    # E) Complexity check: skip LLaMA only for truly complex prompts
    #    A prompt is considered complex when it is long *and* contains one of
    #    a few heavy‑duty keywords.  This prevents simple phrases like
    #    repeated words or short "analyze" questions from unnecessarily being
    #    routed to GPT, which is what the tests expect.
    keywords = {"code", "research", "analyze", "explain"}
    words = prompt.lower().split()
    if len(words) > 30 or any(k in words for k in keywords):
        built, _ = PromptBuilder.build(prompt, session_id=session_id, user_id=user_id)
        if debug_model_routing:
            return _dry_return("gpt", "gpt-4o")
        text, pt, ct, unit_price = await ask_gpt(built, "gpt-4o", SYSTEM_PROMPT)
>>>>>>> 48262762
        if rec:
            rec.engine_used = "gpt"
            rec.response = text
            rec.model_name = model_name
            rec.prompt_tokens = pt
            rec.completion_tokens = ct
            rec.cost_usd = ((pt or 0) + (ct or 0)) / 1000 * unit_price
        await append_history(prompt, "gpt", text)
        await record("gpt", source="complex")
        memgpt.store_interaction(prompt, text, session_id=session_id, user_id=user_id)
        add_user_memory(user_id, f"Q: {prompt}\nA: {text}")
        cache_answer(norm_prompt, text)
        return text

    # LLaMA first
    if llama_integration.LLAMA_HEALTHY:
        llama_model = (
            model_override
            if (model_override and model_override.lower().startswith("llama"))
            else model_name
        )
        if debug_model_routing:
            return _dry_return("llama", llama_model)
        result = await ask_llama(built_prompt, llama_model)
        if not (isinstance(result, dict) and "error" in result):
            result_text = str(result).strip()
            if result_text and not _low_conf(result_text):
                if rec:
                    rec.engine_used = "llama"
                    rec.response = result_text
                    rec.model_name = llama_model
                await append_history(prompt, "llama", result_text)
                await record("llama")
                memgpt.store_interaction(
                    prompt, result_text, session_id=session_id, user_id=user_id
                )
                add_user_memory(user_id, f"Q: {prompt}\nA: {result_text}")
                cache_answer(norm_prompt, result_text)
                logger.debug("LLaMA responded OK")
                return result_text

<<<<<<< HEAD
    # GPT fallback
=======
    # H) GPT-4o fallback
    if debug_model_routing:
        return _dry_return("gpt", "gpt-4o")
>>>>>>> 48262762
    text, pt, ct, unit_price = await ask_gpt(built_prompt, "gpt-4o", SYSTEM_PROMPT)
    if rec:
        rec.engine_used = "gpt"
        rec.response = text
        rec.model_name = "gpt-4o"
        rec.prompt_tokens = pt
        rec.completion_tokens = ct
        rec.cost_usd = ((pt or 0) + (ct or 0)) / 1000 * unit_price

    await append_history(prompt, "gpt", text)
    await record("gpt", fallback=True)
    memgpt.store_interaction(prompt, text, session_id=session_id, user_id=user_id)
    add_user_memory(user_id, f"Q: {prompt}\nA: {text}")
    cache_answer(norm_prompt, text)
    logger.debug("GPT responded OK with gpt-4o")
    return text


def _low_conf(resp: str) -> bool:
    import re

    if not resp.strip():
        return True
    if re.search(r"\b(i don't know|i am not sure|not sure|cannot help)\b", resp, re.I):
        return True
    return False<|MERGE_RESOLUTION|>--- conflicted
+++ resolved
@@ -5,6 +5,7 @@
 from typing import Any
 
 from fastapi import HTTPException, Depends
+
 from .analytics import record
 from .gpt_client import ask_gpt, SYSTEM_PROMPT
 from .history import append_history
@@ -14,7 +15,7 @@
     cache_answer,
     lookup_cached_answer,
 )
-from .llama_integration import ask_llama
+from .llama_integration import ask_llama, LLAMA_HEALTHY
 from . import llama_integration
 from .model_picker import pick_model
 from .telemetry import log_record_var
@@ -26,7 +27,6 @@
 from .intent_detector import detect_intent
 from .deps.user import get_current_user_id
 
-
 logger = logging.getLogger(__name__)
 
 # Expose this so tests can override/inspect it
@@ -36,21 +36,16 @@
 # Expose catalog so tests can monkey-patch it
 CATALOG = BUILTIN_CATALOG
 
-
 async def route_prompt(
     prompt: str,
     model_override: str | None = None,
     user_id: str = Depends(get_current_user_id),
 ) -> Any:
     rec = log_record_var.get()
-    tokens = _count_tokens(prompt)
+    tokens = count_tokens(prompt)
     if rec:
         rec.prompt = prompt
-<<<<<<< HEAD
         rec.embed_tokens = tokens
-=======
-        rec.embed_tokens = count_tokens(prompt)
->>>>>>> 48262762
         rec.user_id = user_id
     session_id = rec.session_id if rec and rec.session_id else "default"
     logger.debug("route_prompt received: %s", prompt)
@@ -70,7 +65,9 @@
             rec.response = msg
         return msg
 
+    # Intent detection
     intent, priority = detect_intent(prompt)
+    # Smalltalk shortcut
     if intent == "smalltalk":
         from .skills.smalltalk_skill import SmalltalkSkill
 
@@ -80,12 +77,13 @@
         await append_history(prompt, "skill", str(skill_resp))
         await record("done", source="skill")
         return skill_resp
+
     skip_skills = intent == "chat" and priority == "high"
 
-    # A) Model override if using GPT
+    # Model override block
     if model_override is not None:
         if model_override in ALLOWED_GPT_MODELS:
-            built, _ = PromptBuilder.build(
+            built, ptokens = PromptBuilder.build(
                 prompt, session_id=session_id, user_id=user_id
             )
             if debug_model_routing:
@@ -110,10 +108,11 @@
             return text
         else:
             raise HTTPException(
-                status_code=400, detail=f"Model override {model_override} not allowed"
-            )
-
-    # B) Built-in skills via CATALOG (supports test tuples too)
+                status_code=400,
+                detail=f"Model override {model_override} not allowed",
+            )
+
+    # Built-in skills
     if not skip_skills:
         for entry in CATALOG:
             if isinstance(entry, tuple) and len(entry) == 2:
@@ -125,7 +124,6 @@
                     await append_history(prompt, "skill", str(skill_resp))
                     await record("done", source="skill")
                     return skill_resp
-        # fallback to the helper for real SkillClasses
         skill_resp = await check_builtin_skills(prompt)
         if skill_resp is not None:
             if rec:
@@ -134,7 +132,7 @@
             await record("done", source="skill")
             return skill_resp
 
-    # C) Home Assistant
+    # Home Assistant commands
     ha_resp = await handle_command(prompt)
     if ha_resp is not None:
         if rec:
@@ -144,11 +142,10 @@
         logger.debug("HA handled prompt → %s", ha_resp)
         return ha_resp
 
-    # D) Semantic cache lookup (TTL + feedback)
-    norm_prompt = norm_prompt  # already lower+strip above
+    # Cache lookup
+    if rec:
+        rec.cache_hit = bool(lookup_cached_answer(norm_prompt))
     cached = lookup_cached_answer(norm_prompt)
-    if rec:
-        rec.cache_hit = bool(cached)
     if cached is not None:
         if rec:
             rec.engine_used = "cache"
@@ -158,8 +155,7 @@
         logger.debug("Cache hit for prompt: %s", norm_prompt)
         return cached
 
-<<<<<<< HEAD
-    # E) Delegate model choice
+    # Delegate model choice
     engine, model_name = pick_model(prompt, intent, tokens)
 
     # Build prompt with context
@@ -174,24 +170,13 @@
     if rec:
         rec.prompt_tokens = ptokens
 
+    # GPT path
     if engine == "gpt":
+        if debug_model_routing:
+            return _dry_return("gpt", model_name)
         text, pt, ct, unit_price = await ask_gpt(
             built_prompt, model_name, SYSTEM_PROMPT
         )
-=======
-    # E) Complexity check: skip LLaMA only for truly complex prompts
-    #    A prompt is considered complex when it is long *and* contains one of
-    #    a few heavy‑duty keywords.  This prevents simple phrases like
-    #    repeated words or short "analyze" questions from unnecessarily being
-    #    routed to GPT, which is what the tests expect.
-    keywords = {"code", "research", "analyze", "explain"}
-    words = prompt.lower().split()
-    if len(words) > 30 or any(k in words for k in keywords):
-        built, _ = PromptBuilder.build(prompt, session_id=session_id, user_id=user_id)
-        if debug_model_routing:
-            return _dry_return("gpt", "gpt-4o")
-        text, pt, ct, unit_price = await ask_gpt(built, "gpt-4o", SYSTEM_PROMPT)
->>>>>>> 48262762
         if rec:
             rec.engine_used = "gpt"
             rec.response = text
@@ -200,47 +185,45 @@
             rec.completion_tokens = ct
             rec.cost_usd = ((pt or 0) + (ct or 0)) / 1000 * unit_price
         await append_history(prompt, "gpt", text)
-        await record("gpt", source="complex")
-        memgpt.store_interaction(prompt, text, session_id=session_id, user_id=user_id)
+        await record("gpt", source="model_picker")
+        memgpt.store_interaction(
+            prompt, text, session_id=session_id, user_id=user_id
+        )
         add_user_memory(user_id, f"Q: {prompt}\nA: {text}")
         cache_answer(norm_prompt, text)
         return text
 
     # LLaMA first
-    if llama_integration.LLAMA_HEALTHY:
-        llama_model = (
-            model_override
-            if (model_override and model_override.lower().startswith("llama"))
-            else model_name
-        )
+    if engine == "llama" and LLAMA_HEALTHY:
         if debug_model_routing:
-            return _dry_return("llama", llama_model)
-        result = await ask_llama(built_prompt, llama_model)
+            return _dry_return("llama", model_name)
+        result = await ask_llama(built_prompt, model_name)
         if not (isinstance(result, dict) and "error" in result):
             result_text = str(result).strip()
             if result_text and not _low_conf(result_text):
                 if rec:
                     rec.engine_used = "llama"
                     rec.response = result_text
-                    rec.model_name = llama_model
+                    rec.model_name = model_name
                 await append_history(prompt, "llama", result_text)
                 await record("llama")
                 memgpt.store_interaction(
-                    prompt, result_text, session_id=session_id, user_id=user_id
+                    prompt,
+                    result_text,
+                    session_id=session_id,
+                    user_id=user_id,
                 )
                 add_user_memory(user_id, f"Q: {prompt}\nA: {result_text}")
                 cache_answer(norm_prompt, result_text)
                 logger.debug("LLaMA responded OK")
                 return result_text
 
-<<<<<<< HEAD
-    # GPT fallback
-=======
-    # H) GPT-4o fallback
+    # Fallback to GPT-4o
     if debug_model_routing:
         return _dry_return("gpt", "gpt-4o")
->>>>>>> 48262762
-    text, pt, ct, unit_price = await ask_gpt(built_prompt, "gpt-4o", SYSTEM_PROMPT)
+    text, pt, ct, unit_price = await ask_gpt(
+        built_prompt, "gpt-4o", SYSTEM_PROMPT
+    )
     if rec:
         rec.engine_used = "gpt"
         rec.response = text
