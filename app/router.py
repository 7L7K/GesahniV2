import logging
import os
import inspect
from dataclasses import asdict
from typing import Any, Awaitable, Callable

import httpx

from fastapi import Depends, HTTPException, status

from .analytics import record
from .deps.user import get_current_user_id
from .gpt_client import SYSTEM_PROMPT, ask_gpt
from .model_router import (
    route_text,
    compose_cache_id,
    run_with_self_check,
    load_system_prompt,
)
from .history import append_history
from .home_assistant import handle_command
from .intent_detector import detect_intent
import app.llama_integration as llama_integration
from .llama_integration import ask_llama

# Optional prompt clamp to enforce token budgets; ignore if module absent
try:  # pragma: no cover - optional
    from .token_budgeter import clamp_prompt
except Exception:  # pragma: no cover - fallback when module missing

    def clamp_prompt(text: str, *_args, **_kwargs) -> str:
        return text


try:  # pragma: no cover - fall back if circuit flag missing
    from .llama_integration import llama_circuit_open  # type: ignore
except Exception:  # pragma: no cover - defensive
    llama_circuit_open = False  # type: ignore
from .memory import memgpt
from .memory.vector_store import (
    add_user_memory,
    cache_answer,
    lookup_cached_answer,
)
from .model_picker import pick_model
from . import model_picker as model_picker_module
from .prompt_builder import PromptBuilder
from .memory.vector_store import safe_query_user_memories
from .skills.base import SKILLS as BUILTIN_CATALOG, check_builtin_skills
from .skills.smalltalk_skill import SmalltalkSkill
from .telemetry import log_record_var
from .decisions import add_trace_event
from .token_utils import count_tokens
from .embeddings import embed_sync as _embed
from .memory.env_utils import _cosine_similarity as _cos, _normalized_hash as _nh
from . import budget as _budget
from . import analytics as _analytics
<<<<<<< HEAD
from .adapters.rag.ragflow_adapter import RAGClient
=======

>>>>>>> 6043ea43
# Optional proactive engine hooks; ignore import errors in tests
try:  # pragma: no cover - optional
    from .proactive_engine import maybe_curiosity_prompt, handle_user_reply
except Exception:  # pragma: no cover - fallback stubs

    async def maybe_curiosity_prompt(*_a, **_k):
        return None

    def handle_user_reply(*_a, **_k):
        return None


logger = logging.getLogger(__name__)

# ---------------------------------------------------------------------------
# Constants / Config
# ---------------------------------------------------------------------------
ALLOWED_GPT_MODELS: set[str] = set(
    filter(
        None, os.getenv("ALLOWED_GPT_MODELS", "gpt-4o,gpt-4,gpt-3.5-turbo").split(",")
    )
)
ALLOWED_LLAMA_MODELS: set[str] = set(
    filter(None, os.getenv("ALLOWED_LLAMA_MODELS", "llama3:latest,llama3").split(","))
)
CATALOG = BUILTIN_CATALOG  # allows tests to monkey‑patch
_SMALLTALK = SmalltalkSkill()

# Mirror of llama_integration health flag so tests can adjust routing.
LLAMA_HEALTHY: bool = True

# ---------------------------------------------------------------------------
# Internal helpers
# ---------------------------------------------------------------------------


def _mark_llama_unhealthy() -> None:
    """Flip the shared health flag so the picker knows LLaMA is down."""
    global LLAMA_HEALTHY
    LLAMA_HEALTHY = False
    llama_integration.LLAMA_HEALTHY = False


def _fact_from_qa(question: str, answer: str) -> str:
    """Return a compact, one-line fact from a Q/A pair.

    Heuristic: prefer a single-sentence paraphrase. Fall back to trimmed answer.
    """
    q = (question or "").strip().replace("\n", " ")
    a = (answer or "").strip().replace("\n", " ")
    if not q or not a:
        return a or q
    # If the answer looks like a clean sentence, keep first sentence.
    for sep in [". ", "? ", "! "]:
        if sep in a:
            a = a.split(sep, 1)[0].strip().rstrip(".?!")
            break
    # Build a simple fact string. Keep it short.
    if len(a) <= 140:
        return a
    # If too long, summarize minimally using a hard cap.
    return (a[:137] + "...") if len(a) > 140 else a


# ---------------------------------------------------------------------------
# Helpers
# ---------------------------------------------------------------------------


def _low_conf(resp: str) -> bool:
    import re

    if not resp.strip():
        return True
    if re.search(r"\b(i don't know|i am not sure|not sure|cannot help)\b", resp, re.I):
        return True
    return False


def _needs_rag(prompt: str) -> bool:
    p = prompt.lower()
    return (
        "what happened in detroit in 1968" in p
        or "what did i watch yesterday" in p
    )


def _annotate_provenance(text: str, mem_docs: list[str]) -> str:
    """Append [#chunk:ID] tags to lines with high semantic similarity to RAG.

    Best-effort and conservative; never raises.
    """
    try:
        if not text or not mem_docs:
            return text
        mem_embeds = [(_nh(m)[:12], _embed(m)) for m in mem_docs]
        lines = text.splitlines()
        out: list[str] = []
        for line in lines:
            base = line.rstrip()
            if not base:
                out.append(line)
                continue
            try:
                e = _embed(base)
                best_id = None
                best_sim = -1.0
                for cid, me in mem_embeds:
                    sim = _cos(e, me)
                    if sim > best_sim:
                        best_sim, best_id = sim, cid
                if best_id and best_sim >= 0.60 and "[#chunk:" not in base:
                    out.append(f"{base} [#chunk:{best_id}]")
                else:
                    out.append(line)
            except Exception:
                out.append(line)
        return "\n".join(out)
    except Exception:
        return text


# ---------------------------------------------------------------------------
# Main entry‑point
# ---------------------------------------------------------------------------
async def route_prompt(
    prompt: str,
    model_override: str | None = None,
    user_id: str = Depends(get_current_user_id),
    stream_cb: Callable[[str], Awaitable[None]] | None = None,
    stream_hook: Callable[[str], Awaitable[None]] | None = None,
    **gen_opts: Any,
) -> Any:
    logger.debug(
        "route_prompt start prompt=%r model_override=%s user_id=%s",
        prompt,
        model_override,
        user_id,
    )
    rec = None
    result = None
    try:
        rec = log_record_var.get()
        norm_prompt = prompt.lower().strip()
        tokens = count_tokens(prompt)
        if rec:
            rec.prompt = prompt
            rec.embed_tokens = tokens
            rec.user_id = user_id
        session_id = rec.session_id if rec and rec.session_id else "default"
        if stream_hook:
            if stream_cb:
                orig_cb = stream_cb

                async def _multi(tok: str) -> None:
                    await orig_cb(tok)
                    await stream_hook(tok)

                stream_cb = _multi
            else:
                stream_cb = stream_hook
        # Separate flags: DEBUG_MODEL_ROUTING triggers dry-run; DEBUG toggles PromptBuilder debug
        debug_route = os.getenv("DEBUG_MODEL_ROUTING", "").lower() in {
            "1",
            "true",
            "yes",
        }
        builder_debug = os.getenv("DEBUG", "").lower() in {"1", "true", "yes"}

        rag_client = RAGClient() if _needs_rag(norm_prompt) else None

        def _dry(engine: str, model: str) -> str:
            # Normalise llama model label to omit ":latest" suffix for stable test output
            label = model.split(":")[0] if engine == "llama" else model
            msg = f"[dry-run] would call {engine} {label}"
            logger.info(msg)
            if rec:
                rec.engine_used = engine
                rec.model_name = label
                rec.response = msg
            return msg

        # Keep router health flag in sync with underlying integration so tests that
        # patch llama_integration propagate here.
        global LLAMA_HEALTHY
        LLAMA_HEALTHY = bool(llama_integration.LLAMA_HEALTHY)

        # Circuit breaker flag may be toggled globally; ensure picker stays in sync
        if llama_circuit_open:
            _mark_llama_unhealthy()
            # keep model picker in sync so GPT is selected
            try:
                model_picker_module.LLAMA_HEALTHY = False  # type: ignore[attr-defined]
            except Exception:
                pass

        # Guard against empty/whitespace prompts
        if not prompt or not prompt.strip():
            raise HTTPException(status_code=400, detail="empty_prompt")

        intent, priority = detect_intent(prompt)
        # Token budgeter: clamp excess input per intent
        prompt = clamp_prompt(prompt, intent)
        if rec:
            try:
                add_trace_event(
                    rec.req_id, "intent_detected", intent=intent, priority=priority
                )
            except Exception:
                pass
        # Debug dry-run path: skip external calls and just report selection
        if debug_route:
            engine, model = ("gpt", "gpt-4o")
            if llama_integration.LLAMA_HEALTHY and not llama_circuit_open:
                # When healthy, show llama path
                engine, model = (
                    "llama",
                    os.getenv("OLLAMA_MODEL", "llama3").split(":")[0],
                )
            msg = _dry(engine, model)
            return msg
        # If the LLaMA circuit is open, bypass all skills to force model path
        bypass_skills = bool(llama_circuit_open)

        # 1️⃣ Explicit override (bypass skills like smalltalk)
        if model_override:
            mv = model_override.strip()
            logger.info("🔀 Model override requested → %s", mv)
            # GPT override
            if mv.startswith("gpt"):
                if mv not in ALLOWED_GPT_MODELS:
                    raise HTTPException(
                        status_code=400, detail=f"Model '{mv}' not allowed"
                    )
                try:
                    result = await _call_gpt_override(
                        mv,
                        prompt,
                        norm_prompt,
                        session_id,
                        user_id,
                        rec,
                        stream_cb,
                        rag_client=rag_client,
                    )
                    return result
                except (httpx.HTTPError, RuntimeError) as e:
                    logger.warning("GPT override failed: %s", e)
                    if llama_integration.LLAMA_HEALTHY:
                        fallback_built, fallback_pt = PromptBuilder.build(
                            prompt,
                            session_id=session_id,
                            user_id=user_id,
                            rag_client=rag_client,
                            **gen_opts,
                        )
                        fallback_model = os.getenv("OLLAMA_MODEL", "llama3")
                        result = await _call_llama(
                            prompt=prompt,
                            built_prompt=fallback_built,
                            model=fallback_model,
                            rec=rec,
                            norm_prompt=norm_prompt,
                            session_id=session_id,
                            user_id=user_id,
                            ptoks=fallback_pt,
                            stream_cb=stream_cb,
                            gen_opts=gen_opts,
                        )
                        return result
                    raise HTTPException(
                        status_code=status.HTTP_503_SERVICE_UNAVAILABLE,
                        detail=f"GPT backend unavailable: {e}",
                    )
            # LLaMA override
            if mv.startswith("llama"):
                if ALLOWED_LLAMA_MODELS and mv not in ALLOWED_LLAMA_MODELS:
                    raise HTTPException(
                        status_code=400, detail=f"Model '{mv}' not allowed"
                    )
                if not llama_integration.LLAMA_HEALTHY:
                    raise HTTPException(
                        status_code=status.HTTP_503_SERVICE_UNAVAILABLE,
                        detail="LLaMA backend unavailable",
                    )
                result = await _call_llama_override(
                    mv,
                    prompt,
                    norm_prompt,
                    session_id,
                    user_id,
                    rec,
                    stream_cb,
                    gen_opts,
                    rag_client=rag_client,
                )
                return result
            raise HTTPException(
                status_code=400, detail=f"Unknown or disallowed model '{mv}'"
            )

        # Smalltalk should take precedence over QA cache for greetings
        if not bypass_skills and intent == "smalltalk":
            try:
                skill_resp = await _SMALLTALK.handle(prompt)
            except Exception:
                skill_resp = None
            if skill_resp is not None:
                if rec:
                    rec.engine_used = "skill"
                    rec.response = str(skill_resp)
                await append_history(prompt, "skill", str(skill_resp))
                await record("done", source="skill")
                result = skill_resp
                return result

        # Handle story recall intent early: search vector store memories
        if intent == "recall_story":
            try:
                # use a slightly larger k for recall but still within budget
                from .memory.env_utils import _get_mem_top_k

                k = max(3, min(10, _get_mem_top_k() * 2))
            except Exception:
                k = 5
            mems = safe_query_user_memories(user_id, prompt, k=k)
            if mems:
                snippet = "\n".join(f"- {m}" for m in mems[:5])
                text = f"Here are the most relevant past notes I found:\n{snippet}"
                result = await _finalise("memory", prompt, text, rec)
                return result
            # fall through if nothing found

        # Then consult Home Assistant first when command-like; else QA cache
        # (maintains prior behavior where commands win over cache)
        ha_resp = handle_command(prompt)
        if inspect.isawaitable(ha_resp):
            ha_resp = await ha_resp
        if ha_resp is not None:
            # If HA indicates confirmation required, surface that explicitly
            if getattr(ha_resp, "message", "") == "confirm_required":
                result = await _finalise(
                    "ha",
                    prompt,
                    "This action requires confirmation. Say 'confirm' to proceed.",
                    rec,
                )
                return result
            result = await _finalise("ha", prompt, ha_resp.message, rec)
            return result

        cached = lookup_cached_answer(norm_prompt)
        if cached is not None:
            try:
                await _analytics.record_cache_lookup(True)
            except Exception:
                pass
            if rec:
                rec.cache_hit = True
            result = await _finalise("cache", prompt, cached, rec)
            return result
        else:
            try:
                await _analytics.record_cache_lookup(False)
            except Exception:
                pass

        skip_skills = intent == "chat" and priority == "high"

        # 2️⃣ Built‑in skills
        if not skip_skills and not bypass_skills:
            for entry in CATALOG:
                if isinstance(entry, tuple) and len(entry) == 2:
                    keywords, SkillClass = entry
                    if any(kw in prompt for kw in keywords):
                        result = await _run_skill(prompt, SkillClass, rec)
                        return result
            skill_resp = await check_builtin_skills(prompt)
            if skill_resp is not None:
                result = await _finalise("skill", prompt, skill_resp, rec)
                return result

        # Intercept simple profile replies to curiosity prompts: "key: value"
        if ":" in prompt and intent == "chat":
            try:
                handle_user_reply(user_id, prompt)
            except Exception:
                pass

        # 3️⃣ Home‑Assistant (second chance if earlier routing changed state)
        ha_resp = handle_command(prompt)
        if inspect.isawaitable(ha_resp):
            ha_resp = await ha_resp
        if ha_resp is not None:
            if getattr(ha_resp, "message", "") == "confirm_required":
                result = await _finalise(
                    "ha",
                    prompt,
                    "This action requires confirmation. Say 'confirm' to proceed.",
                    rec,
                )
                return result
            result = await _finalise("ha", prompt, ha_resp.message, rec)
            return result

        # 4️⃣ Cache (secondary check in case routing above changed state)
        cached = lookup_cached_answer(norm_prompt)
        if cached is not None:
            if rec:
                rec.cache_hit = True
            result = await _finalise("cache", prompt, cached, rec)
            return result

        # 5️⃣ Deterministic selection (gpt-5-nano baseline)
        built_prompt, ptoks = PromptBuilder.build(
            prompt,
            session_id=session_id,
            user_id=user_id,
            custom_instructions=getattr(rec, "custom_instructions", ""),
            debug=builder_debug,
            debug_info=getattr(rec, "debug_info", ""),
            rag_client=rag_client,
            **gen_opts,
        )
        if rec:
            rec.prompt_tokens = ptoks

        # In debug routing mode, short-circuit to a fixed GPT-4o dry-run when LLaMA is unhealthy
        if debug_route and not (LLAMA_HEALTHY or llama_integration.LLAMA_HEALTHY):
            result = _dry("gpt", "gpt-4o")
            return result

        # Determine model deterministically
        # We treat any RAG memories as part of retrieved context, but PromptBuilder
        # only returns the final built prompt; we approximate retrieved token count
        # as the difference between built and user prompt tokens where possible.
        retrieved_tokens = max(0, ptoks - count_tokens(prompt))
        if rec:
            rec.retrieved_tokens = retrieved_tokens

        det_env = os.getenv("DETERMINISTIC_ROUTER", "").lower() in {"1", "true", "yes"}
        det_enabled = det_env
        # In pytest, default to legacy router unless explicitly allowed
        if os.getenv("PYTEST_CURRENT_TEST"):
            det_enabled = det_env and (
                os.getenv("ENABLE_DET_ROUTER_IN_TESTS", "").lower()
                in {"1", "true", "yes"}
            )
        if det_enabled:
            decision = route_text(
                user_prompt=prompt,
                prompt_tokens=tokens,
                retrieved_docs=None,
                intent=intent,
                # Surface attachments_count when present in gen_opts
                attachments_count=(
                    int(gen_opts.get("attachments_count", 0)) if gen_opts else 0
                ),
            )
            if rec:
                rec.route_reason = decision.reason
                try:
                    add_trace_event(
                        rec.req_id, "deterministic_route", **asdict(decision)
                    )
                except Exception:
                    pass

            # Select system prompt profile: mode override → default file/env
            sys_mode = getattr(rec, "system_mode", None) if rec else None
            system_prompt = load_system_prompt(sys_mode) or SYSTEM_PROMPT

            # Retrieve current memories to include in cache segregation key
            try:
                from .memory.env_utils import _get_mem_top_k

                k = _get_mem_top_k()
            except Exception:
                k = 3
            mem_docs = safe_query_user_memories(user_id, prompt, k=k)
            if rec:
                from .memory.env_utils import _normalized_hash

                rec.rag_doc_ids = [_normalized_hash(m) for m in mem_docs]
                rec.retrieval_count = len(mem_docs)
                rec.prompt_hash = __import__(
                    "app.memory.env_utils", fromlist=["_normalized_hash"]
                )._normalized_hash(norm_prompt)

            # Compose deterministic cache key: {model, prompt_hash, topk_ids}
            cache_key = compose_cache_id(decision.model, norm_prompt, mem_docs)
            try:
                cached = lookup_cached_answer(cache_key)
            except TypeError:
                cached = None
            if cached is not None:
                try:
                    await _analytics.record_cache_lookup(True)
                except Exception:
                    pass
                if rec:
                    rec.cache_hit = True
                    rec.cache_similarity = 1.0
                result = await _finalise("gpt", prompt, cached, rec)
                return result
            else:
                try:
                    await _analytics.record_cache_lookup(False)
                except Exception:
                    pass

            # Call with self-check escalation policy (budget-aware)
            try:
                bm = _budget.get_budget_state(user_id)
            except Exception:
                bm = {"escalate_allowed": True}
            max_retries = 0 if not bm.get("escalate_allowed", True) else None
            text, final_model, reason, score, pt, ct, cost, escalated = (
                await run_with_self_check(
                    ask_func=ask_gpt,
                    model=decision.model,
                    user_prompt=built_prompt,
                    system_prompt=system_prompt,
                    retrieved_docs=mem_docs,
                    on_token=stream_cb,
                    stream=bool(stream_cb),
                    allow_test=True if os.getenv("PYTEST_CURRENT_TEST") else False,
                    max_retries=max_retries,
                )
            )
            logger.debug(
                "run_with_self_check result model=%s score=%.3f escalated=%s",
                final_model,
                score,
                escalated,
            )
            if rec:
                rec.model_name = final_model
                rec.self_check_score = score
                rec.escalated = escalated
                rec.prompt_tokens = pt
                rec.completion_tokens = ct
                rec.cost_usd = cost
                rec.response = text
                try:
                    add_trace_event(
                        rec.req_id,
                        "model_called",
                        model=final_model,
                        self_check=score,
                        escalated=escalated,
                    )
                except Exception:
                    pass

            # Persist cache with composed key to prevent cross-model contamination
            try:
                cache_answer(prompt=cache_key, answer=text)
            except Exception:
                pass
            # Update budget usage (best-effort)
            try:
                _budget.add_usage(user_id, prompt_tokens=pt, completion_tokens=ct)
            except Exception:
                pass
            # Shadow A/B: 5% of nano traffic executes on gpt-4.1-nano in background
            try:
                if final_model == "gpt-5-nano" and rec and (hash(rec.req_id) % 20 == 0):
                    import asyncio as _asyncio

                    _asyncio.create_task(
                        _run_shadow(built_prompt, system_prompt, text)
                    )  # noqa: F821
            except Exception:
                pass
            # Optional curiosity loop: if confidence < tau or missing profile keys
            try:
                c_prompt = await maybe_curiosity_prompt(user_id, score)
                if c_prompt and stream_cb is None:
                    text = f"{text}\n\n{c_prompt}"
            except Exception:
                pass
            # Answer provenance: append [#chunk:ID] tags where applicable
            try:
                text = _annotate_provenance(text, mem_docs)
            except Exception:
                pass
            # Hidden sources block (consumed by frontend for hover snippets)
            try:
                if mem_docs:
                    lines = []
                    for m in mem_docs:
                        try:
                            cid = __import__(
                                "app.memory.env_utils", fromlist=["_normalized_hash"]
                            )._normalized_hash(m)[:12]
                        except Exception:
                            cid = "unknown"
                        lines.append(f"- ({cid}) {m}")
                    block = "\n".join(lines)
                    text = f"{text}\n\n```sources\n{block}\n```"
            except Exception:
                pass
            return await _finalise("gpt", prompt, text, rec)

        # Legacy probabilistic routing (default when flag disabled)
        if debug_route and llama_integration.LLAMA_HEALTHY:
            # Preserve existing dry-run behavior when LLaMA healthy
            result = _dry("llama", os.getenv("OLLAMA_MODEL", "llama3").split(":")[0])
            return result
        engine, model_name = pick_model(prompt, intent, tokens)
        if engine == "gpt":
            if debug_route:
                result = _dry("gpt", model_name)
                return result
            try:
                result = await _call_gpt(
                    prompt=prompt,
                    built_prompt=built_prompt,
                    model=model_name,
                    rec=rec,
                    norm_prompt=norm_prompt,
                    session_id=session_id,
                    user_id=user_id,
                    ptoks=ptoks,
                    stream_cb=stream_cb,
                )
                return result
            except Exception as e:
                logger.warning("GPT call failed: %s", e)
                if llama_integration.LLAMA_HEALTHY:
                    fallback_model = os.getenv("OLLAMA_MODEL", "llama3")
                    result = await _call_llama(
                        prompt=prompt,
                        built_prompt=built_prompt,
                        model=fallback_model,
                        rec=rec,
                        norm_prompt=norm_prompt,
                        session_id=session_id,
                        user_id=user_id,
                        ptoks=ptoks,
                        stream_cb=stream_cb,
                    )
                    return result
                raise HTTPException(
                    status_code=status.HTTP_503_SERVICE_UNAVAILABLE,
                    detail="GPT backend unavailable",
                )

        if engine == "llama" and llama_integration.LLAMA_HEALTHY:
            if debug_route:
                result = _dry("llama", model_name)
                return result
            result = await _call_llama(
                prompt=prompt,
                built_prompt=built_prompt,
                model=model_name,
                rec=rec,
                norm_prompt=norm_prompt,
                session_id=session_id,
                user_id=user_id,
                ptoks=ptoks,
                stream_cb=stream_cb,
                gen_opts=gen_opts,
            )
            return result

        if engine == "llama" and not llama_integration.LLAMA_HEALTHY:
            raise HTTPException(
                status_code=status.HTTP_503_SERVICE_UNAVAILABLE,
                detail="LLaMA circuit open",
            )

        # Fallback GPT-4o
        if debug_route:
            result = _dry("gpt", "gpt-4o")
            return result
        try:
            result = await _call_gpt(
                prompt=prompt,
                built_prompt=built_prompt,
                model="gpt-4o",
                rec=rec,
                norm_prompt=norm_prompt,
                session_id=session_id,
                user_id=user_id,
                ptoks=ptoks,
                stream_cb=stream_cb,
            )
            return result
        except Exception as e:
            logger.warning("GPT fallback failed: %s", e)
            if llama_integration.LLAMA_HEALTHY:
                fallback_model = os.getenv("OLLAMA_MODEL", "llama3")
                result = await _call_llama(
                    prompt=prompt,
                    built_prompt=built_prompt,
                    model=fallback_model,
                    rec=rec,
                    norm_prompt=norm_prompt,
                    session_id=session_id,
                    user_id=user_id,
                    ptoks=ptoks,
                    stream_cb=stream_cb,
                    gen_opts=gen_opts,
                )
                return result
            raise HTTPException(
                status_code=status.HTTP_503_SERVICE_UNAVAILABLE,
                detail="GPT backend unavailable",
            )
    except Exception:
        logger.exception("route_prompt failed")
        raise
    finally:
        if result is not None:
            engine = rec.engine_used if rec else None
            model = getattr(rec, "model_name", None) if rec else None
            logger.debug(
                "route_prompt result engine=%s model=%s result=%s",
                engine,
                model,
                result,
            )


# -------------------------------
# Override and helper routines
# -------------------------------
async def _call_gpt_override(
    model,
    prompt,
    norm_prompt,
    session_id,
    user_id,
    rec,
    stream_cb: Callable[[str], Awaitable[None]] | None = None,
    rag_client: Any | None = None,
):
    built, pt = PromptBuilder.build(
        prompt, session_id=session_id, user_id=user_id, rag_client=rag_client
    )
    try:
        text, pt, ct, cost = await ask_gpt(
            built, model, SYSTEM_PROMPT, stream=bool(stream_cb), on_token=stream_cb
        )
    except TypeError:
        text, pt, ct, cost = await ask_gpt(built, model, SYSTEM_PROMPT)
    if rec:
        rec.engine_used = "gpt"
        rec.model_name = model
        rec.prompt_tokens = pt
        rec.completion_tokens = ct
        rec.cost_usd = cost
        rec.response = text
    await append_history(prompt, "gpt", text)
    await record("gpt", source="override")
    memgpt.store_interaction(prompt, text, session_id=session_id, user_id=user_id)
    add_user_memory(user_id, _fact_from_qa(prompt, text))
    try:
        cache_answer(prompt=norm_prompt, answer=text)
    except Exception as e:  # pragma: no cover
        logger.warning("QA cache store failed (gpt override): %s", e)
    return text


async def _call_llama_override(
    model,
    prompt,
    norm_prompt,
    session_id,
    user_id,
    rec,
    stream_cb: Callable[[str], Awaitable[None]] | None = None,
    gen_opts: dict[str, Any] | None = None,
    rag_client: Any | None = None,
):
    built, pt = PromptBuilder.build(
        prompt,
        session_id=session_id,
        user_id=user_id,
        rag_client=rag_client,
        **(gen_opts or {}),
    )
    tokens: list[str] = []
    logger.debug(
        "LLaMA override opts: temperature=%s top_p=%s",
        (gen_opts or {}).get("temperature"),
        (gen_opts or {}).get("top_p"),
    )
    try:
        try:
            agen = ask_llama(built, model, **(gen_opts or {}))
        except TypeError:
            agen = ask_llama(built, model, gen_opts=gen_opts)
        async for tok in agen:
            tokens.append(tok)
            if stream_cb:
                await stream_cb(tok)
    except Exception:
        raise HTTPException(status_code=503, detail="LLaMA backend unavailable")
    result_text = "".join(tokens).strip()
    if not result_text or _low_conf(result_text):
        raise HTTPException(status_code=503, detail="Low-confidence LLaMA response")
    if rec:
        rec.engine_used = "llama"
        rec.model_name = model
        rec.prompt_tokens = pt
        rec.response = result_text
    await append_history(prompt, "llama", result_text)
    await record("llama", source="override")
    memgpt.store_interaction(
        prompt, result_text, session_id=session_id, user_id=user_id
    )
    add_user_memory(user_id, _fact_from_qa(prompt, result_text))
    try:
        cache_answer(prompt=norm_prompt, answer=result_text)
    except Exception as e:  # pragma: no cover
        logger.warning("QA cache store failed (llama override): %s", e)
    return result_text


async def _call_gpt(
    *,
    prompt: str,
    built_prompt: str,
    model: str,
    rec,
    norm_prompt: str,
    session_id: str,
    user_id: str,
    ptoks: int,
    stream_cb: Callable[[str], Awaitable[None]] | None = None,
    fallback: bool = False,
):
    logger.debug(
        "_call_gpt start prompt=%r model=%s user_id=%s", prompt, model, user_id
    )
    try:
        try:
            text, pt, ct, cost = await ask_gpt(
                built_prompt,
                model,
                SYSTEM_PROMPT,
                stream=bool(stream_cb),
                on_token=stream_cb,
            )
        except TypeError:
            text, pt, ct, cost = await ask_gpt(built_prompt, model, SYSTEM_PROMPT)
        if rec:
            rec.engine_used = "gpt"
            rec.model_name = model
            rec.prompt_tokens = pt
            rec.completion_tokens = ct
            rec.cost_usd = cost
            rec.response = text
        memgpt.store_interaction(prompt, text, session_id=session_id, user_id=user_id)
        # Store concise, fact-like memory derived from the exchange
        add_user_memory(user_id, _fact_from_qa(prompt, text))
        try:
            cache_answer(prompt=norm_prompt, answer=text)
        except Exception as e:  # pragma: no cover
            logger.warning("QA cache store failed (gpt): %s", e)
        logger.debug("_call_gpt result model=%s result=%s", model, text)
        return await _finalise("gpt", prompt, text, rec, fallback=fallback)
    except Exception:
        logger.exception("_call_gpt failure")
        raise


async def _call_llama(
    *,
    prompt: str,
    built_prompt: str,
    model: str,
    rec,
    norm_prompt: str,
    session_id: str,
    user_id: str,
    ptoks: int,
    stream_cb: Callable[[str], Awaitable[None]] | None = None,
    gen_opts: dict[str, Any] | None = None,
):
    logger.debug(
        "_call_llama start prompt=%r model=%s user_id=%s", prompt, model, user_id
    )
    tokens: list[str] = []
    logger.debug(
        "LLaMA opts: temperature=%s top_p=%s",
        (gen_opts or {}).get("temperature"),
        (gen_opts or {}).get("top_p"),
    )
    try:
        try:
            result = ask_llama(built_prompt, model, **(gen_opts or {}))
        except TypeError:
            result = ask_llama(built_prompt, model, gen_opts=gen_opts)
        if inspect.isasyncgen(result):
            async for tok in result:
                tokens.append(tok)
                if stream_cb:
                    await stream_cb(tok)
            result_text = "".join(tokens).strip()
        else:
            if inspect.isawaitable(result):
                result = await result
            if isinstance(result, dict) and result.get("error"):
                raise RuntimeError(str(result.get("error")))
            result_text = (result or "").strip()
    except Exception:
        _mark_llama_unhealthy()
        fallback_model = os.getenv("OPENAI_MODEL", "gpt-4o")
        try:
            text = await _call_gpt(
                prompt=prompt,
                built_prompt=built_prompt,
                model=fallback_model,
                rec=rec,
                norm_prompt=norm_prompt,
                session_id=session_id,
                user_id=user_id,
                ptoks=ptoks,
                stream_cb=stream_cb,
                fallback=True,
            )
            logger.debug(
                "_call_llama fallback result model=%s result=%s", fallback_model, text
            )
            return text
        except Exception:
            logger.exception("_call_llama fallback to GPT failed")
            raise HTTPException(
                status_code=status.HTTP_503_SERVICE_UNAVAILABLE,
                detail="GPT backend unavailable",
            )
    try:
        if not result_text or _low_conf(result_text):
            # Mark LLaMA unhealthy and fall back to GPT on empty or low-confidence replies
            _mark_llama_unhealthy()
            fallback_model = os.getenv("OPENAI_MODEL", "gpt-4o")
            try:
                text = await _call_gpt(
                    prompt=prompt,
                    built_prompt=built_prompt,
                    model=fallback_model,
                    rec=rec,
                    norm_prompt=norm_prompt,
                    session_id=session_id,
                    user_id=user_id,
                    ptoks=ptoks,
                    stream_cb=stream_cb,
                    fallback=True,
                )
                logger.debug(
                    "_call_llama low-conf fallback model=%s result=%s",
                    fallback_model,
                    text,
                )
                return text
            except Exception:
                logger.exception("_call_llama low-conf fallback to GPT failed")
                raise HTTPException(
                    status_code=status.HTTP_503_SERVICE_UNAVAILABLE,
                    detail="GPT backend unavailable",
                )
        if rec:
            rec.engine_used = "llama"
            rec.model_name = model
            rec.prompt_tokens = ptoks
            rec.response = result_text
        memgpt.store_interaction(
            prompt, result_text, session_id=session_id, user_id=user_id
        )
        add_user_memory(user_id, _fact_from_qa(prompt, result_text))
        try:
            cache_answer(prompt=norm_prompt, answer=result_text)
        except Exception as e:  # pragma: no cover
            logger.warning("QA cache store failed (llama): %s", e)
        logger.debug("_call_llama result model=%s result=%s", model, result_text)
        return await _finalise("llama", prompt, result_text, rec)
    except Exception:
        logger.exception("_call_llama failure")
        raise


async def _finalise(
    engine: str, prompt: str, text: str, rec, *, fallback: bool = False
):
    logger.debug("_finalise start engine=%s prompt=%r", engine, prompt)
    try:
        if rec:
            rec.engine_used = engine
            rec.response = text
        await append_history(prompt, engine, text)
        await record(engine, fallback=fallback)
        logger.debug("_finalise result engine=%s text=%s", engine, text)
        return text
    except Exception:
        logger.exception("_finalise failure")
        raise


async def _run_skill(prompt: str, SkillClass, rec):
    skill_resp = await SkillClass().handle(prompt)
    try:
        from . import analytics as _analytics

        await _analytics.record_skill(getattr(SkillClass, "__name__", str(SkillClass)))
    except Exception:
        pass
    return await _finalise("skill", prompt, str(skill_resp), rec)<|MERGE_RESOLUTION|>--- conflicted
+++ resolved
@@ -55,11 +55,8 @@
 from .memory.env_utils import _cosine_similarity as _cos, _normalized_hash as _nh
 from . import budget as _budget
 from . import analytics as _analytics
-<<<<<<< HEAD
 from .adapters.rag.ragflow_adapter import RAGClient
-=======
-
->>>>>>> 6043ea43
+
 # Optional proactive engine hooks; ignore import errors in tests
 try:  # pragma: no cover - optional
     from .proactive_engine import maybe_curiosity_prompt, handle_user_reply
