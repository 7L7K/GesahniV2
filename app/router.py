--- conflicted
+++ resolved
@@ -1,5 +1,3 @@
-# app/router.py
-
 from __future__ import annotations
 
 import importlib
@@ -24,7 +22,6 @@
     add_user_memory,
     cache_answer,
     lookup_cached_answer,
-    lookup_semantic_cached_answer,
     query_user_memories,
 )
 
@@ -106,14 +103,7 @@
             return result
 
     # C) Memory lookup & context enrichment
-<<<<<<< HEAD
-    prompt_hash = hashlib.sha256(prompt.encode("utf-8")).hexdigest()
-    cached = lookup_cached_answer(prompt_hash)
-    if cached is None:
-        cached = lookup_semantic_cached_answer(prompt)
-=======
     cached = lookup_cached_answer(prompt)
->>>>>>> 545b7207
     if cached is not None:
         if rec:
             rec.engine_used = "cache"
@@ -123,33 +113,17 @@
         logger.debug("Cache hit")
         return cached
 
-    session_id = rec.session_id if rec and rec.session_id else "default"
-    memories = memgpt.retrieve_relevant_memories(prompt)
-<<<<<<< HEAD
-    vector_mems = query_user_memories(user_id, prompt)
-    context_items: list[str] = [
-        f"Q: {m['prompt']}\nA: {m['answer']}" for m in memories
-    ]
-    context_items.extend(vector_mems)
-    if context_items:
-        context = "\n\n".join(context_items)
-        llama_prompt = f"{context}\n\n{prompt}"
-        system_prompt = f"Here are relevant past interactions:\n{context}"
-    else:
-        llama_prompt = prompt
-        system_prompt = None
-=======
     summary = memgpt.summarize_session(session_id)
     pieces: list[str] = []
     if summary:
         pieces.append(f"Session summary: {summary}")
+    memories = memgpt.retrieve_relevant_memories(prompt)
     if memories:
         mem_lines = [f"Q: {m['prompt']}\nA: {m['answer']}" for m in memories]
         pieces.append("\n\n".join(mem_lines))
     pieces.append(prompt)
     prompt_ctx = "\n\n".join(pieces)
     await append_history({"event": "prompt_captured", "prompt": prompt, "context": prompt_ctx})
->>>>>>> 545b7207
 
     # D) Model selection
     if model_override:
@@ -202,11 +176,7 @@
             await record("llama")
             memgpt.store_interaction(prompt, result_text, session_id=session_id)
             add_user_memory(user_id, f"Q: {prompt}\nA: {result_text}")
-<<<<<<< HEAD
-            cache_answer(prompt_hash, prompt, result_text)
-=======
             cache_answer(prompt, result_text)
->>>>>>> 545b7207
             logger.debug("LLaMA responded OK")
             return result_text
 
@@ -230,10 +200,6 @@
     await record("gpt", fallback=fallback_used)
     memgpt.store_interaction(prompt, text, session_id=session_id)
     add_user_memory(user_id, f"Q: {prompt}\nA: {text}")
-<<<<<<< HEAD
-    cache_answer(prompt_hash, prompt, text)
-=======
     cache_answer(prompt, text)
->>>>>>> 545b7207
     logger.debug("GPT responded OK with %s", final_model)
     return text