--- conflicted
+++ resolved
@@ -46,7 +46,6 @@
         print("✅ HA response logged.")
         return ha_resp
 
-<<<<<<< HEAD
     # New local skill routing
     for pattern, SkillClass in SKILL_PATTERNS:
         if pattern.search(prompt):
@@ -63,12 +62,6 @@
             return result
 
     # Original LLaMA/GPT routing
-=======
-    catalog_resp = await check_keyword_catalog(prompt)
-    if catalog_resp is not None:
-        return catalog_resp
-
->>>>>>> 03bb6140
     if model_override:
         would_use_llama = model_override.lower().startswith("llama")
         model = model_override
