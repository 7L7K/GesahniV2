--- conflicted
+++ resolved
@@ -10,7 +10,6 @@
 from pydantic import BaseModel
 
 from .deps.user import get_current_user_id
-from .user_store import user_store
 
 # Configuration
 DB_PATH = os.getenv("USERS_DB", "users.db")
@@ -28,31 +27,23 @@
 # Router
 router = APIRouter()
 
-
 # Pydantic models
 class RegisterRequest(BaseModel):
     username: str
     password: str
 
-
 class LoginRequest(BaseModel):
     username: str
     password: str
 
-
-<<<<<<< HEAD
 class TokenResponse(BaseModel):
     access_token: str
     refresh_token: str
     token_type: str = "bearer"
 
-
 class RefreshRequest(BaseModel):
     refresh_token: str
 
-
-=======
->>>>>>> 2624e3fe
 # Ensure user table exists
 async def _ensure_table() -> None:
     async with aiosqlite.connect(DB_PATH) as db:
@@ -66,7 +57,6 @@
             """
         )
         await db.commit()
-
 
 # Register endpoint
 @router.post("/register", response_model=dict)
@@ -84,10 +74,9 @@
         raise HTTPException(status_code=400, detail="username_taken")
     return {"status": "ok"}
 
-
 # Login endpoint
-@router.post("/login", response_model=dict)
-async def login(req: LoginRequest, user_id: str = Depends(get_current_user_id)) -> dict:
+@router.post("/login", response_model=TokenResponse)
+async def login(req: LoginRequest, user_id: str = Depends(get_current_user_id)) -> TokenResponse:
     await _ensure_table()
     async with aiosqlite.connect(DB_PATH) as db:
         async with db.execute(
@@ -99,12 +88,18 @@
     if not row or not pwd_context.verify(req.password, row[0]):
         raise HTTPException(status_code=401, detail="Invalid credentials")
 
+    # Create access token
     expire = datetime.utcnow() + timedelta(minutes=EXPIRE_MINUTES)
-<<<<<<< HEAD
     jti = uuid4().hex
-    payload = {"sub": req.username, "exp": expire, "jti": jti, "type": "access"}
-    access_token = jwt.encode(payload, SECRET_KEY, algorithm=ALGORITHM)
+    access_payload = {
+        "sub": req.username,
+        "exp": expire,
+        "jti": jti,
+        "type": "access",
+    }
+    access_token = jwt.encode(access_payload, SECRET_KEY, algorithm=ALGORITHM)
 
+    # Create refresh token
     refresh_expire = datetime.utcnow() + timedelta(minutes=REFRESH_EXPIRE_MINUTES)
     refresh_jti = uuid4().hex
     refresh_payload = {
@@ -114,9 +109,10 @@
         "type": "refresh",
     }
     refresh_token = jwt.encode(refresh_payload, SECRET_KEY, algorithm=ALGORITHM)
+
     return TokenResponse(access_token=access_token, refresh_token=refresh_token)
 
-
+# Refresh endpoint
 @router.post("/refresh", response_model=TokenResponse)
 async def refresh(req: RefreshRequest) -> TokenResponse:
     try:
@@ -131,14 +127,22 @@
     if jti in revoked_tokens:
         raise HTTPException(status_code=401, detail="Token revoked")
 
+    # Revoke used refresh token
     revoked_tokens.add(jti)
     username = payload.get("sub")
 
+    # Issue new access token
     expire = datetime.utcnow() + timedelta(minutes=EXPIRE_MINUTES)
     new_jti = uuid4().hex
-    access_payload = {"sub": username, "exp": expire, "jti": new_jti, "type": "access"}
+    access_payload = {
+        "sub": username,
+        "exp": expire,
+        "jti": new_jti,
+        "type": "access",
+    }
     access_token = jwt.encode(access_payload, SECRET_KEY, algorithm=ALGORITHM)
 
+    # Issue new refresh token
     refresh_expire = datetime.utcnow() + timedelta(minutes=REFRESH_EXPIRE_MINUTES)
     refresh_jti = uuid4().hex
     refresh_payload = {
@@ -151,7 +155,7 @@
 
     return TokenResponse(access_token=access_token, refresh_token=refresh_token)
 
-
+# Logout endpoint
 @router.post("/logout", response_model=dict)
 async def logout(request: Request) -> dict:
     auth = request.headers.get("Authorization")
@@ -165,14 +169,4 @@
     jti = payload.get("jti")
     if jti:
         revoked_tokens.add(jti)
-    return {"status": "ok"}
-=======
-    payload = {"sub": req.username, "exp": expire, "user_id": user_id}
-    token = jwt.encode(payload, SECRET_KEY, algorithm=ALGORITHM)
-
-    await user_store.ensure_user(user_id)
-    await user_store.increment_login(user_id)
-    stats = await user_store.get_stats(user_id)
-
-    return {"token": token, "stats": stats}
->>>>>>> 2624e3fe
+    return {"status": "ok"}